<?xml version="1.0" encoding="utf-8"?>
<!-- Aseprite -->
<!-- Copyright (C) 2018-2021  Igara Studio S.A. -->
<!-- Copyright (C) 2014-2018  David Capello -->
<preferences>

  <types>
    <enum id="RightClickMode">
      <value id="DEFAULT" value="0" />
      <value id="PAINT_BGCOLOR" value="0" />
      <value id="PICK_FGCOLOR" value="1" />
      <value id="ERASE" value="2" />
      <value id="SCROLL" value="3" />
      <value id="RECTANGULAR_MARQUEE" value="4" />
      <value id="LASSO" value="5" />
      <value id="SELECT_LAYER_AND_MOVE" value="6" />
    </enum>
    <enum id="OnionskinType">
      <value id="MERGE" value="0" />
      <value id="RED_BLUE_TINT" value="1" />
    </enum>
    <enum id="BrushType">
      <value id="CIRCLE" value="0" />
      <value id="SQUARE" value="1" />
      <value id="LINE" value="2" />
    </enum>
    <enum id="BrushPreview">
      <value id="NONE" value="0" />
      <value id="EDGES" value="1" />
      <value id="FULL" value="2" />
      <value id="FULLALL" value="3" />
      <value id="FULLNEDGES" value="4" />
    </enum>
    <enum id="BgType">
      <value id="CHECKED_16x16" value="0" />
      <value id="CHECKED_8x8" value="1" />
      <value id="CHECKED_4x4" value="2" />
      <value id="CHECKED_2x2" value="3" />
      <value id="CHECKED_1x1" value="4" />
      <value id="CHECKED_CUSTOM" value="5" />
    </enum>
    <enum id="StopAtGrid">
      <value id="NEVER" value="0" />
      <value id="IF_VISIBLE" value="1" />
      <value id="ALWAYS" value="2" />
    </enum>
    <enum id="FillReferTo">
      <value id="ACTIVE_LAYER" value="0" />
      <value id="ALL_LAYERS" value="1" />
    </enum>
    <enum id="PixelConnectivity">
      <value id="FOUR_CONNECTED" value="0" />
      <value id="EIGHT_CONNECTED" value="1" />
    </enum>
    <enum id="EyedropperChannel">
      <value id="COLOR_ALPHA" value="0" />
      <value id="COLOR" value="1" />
      <value id="ALPHA" value="2" />
      <value id="RGBA" value="3" />
      <value id="RGB" value="4" />
      <value id="HSVA" value="5" />
      <value id="HSV" value="6" />
      <value id="HSLA" value="7" />
      <value id="HSL" value="8" />
      <value id="GRAYA" value="9" />
      <value id="GRAY" value="10" />
      <value id="INDEX" value="11" />
    </enum>
    <enum id="EyedropperSample">
      <value id="ALL_LAYERS" value="0" />
      <value id="CURRENT_LAYER" value="1" />
      <value id="FIRST_REFERENCE_LAYER" value="2" />
    </enum>
    <enum id="SelectionMode">
      <value id="DEFAULT" value="0" />
      <value id="ADD" value="1" />
      <value id="SUBTRACT" value="2" />
      <value id="INTERSECT" value="3" />
    </enum>
    <enum id="PivotPosition">
      <value id="NORTHWEST" value="0" />
      <value id="NORTH" value="1" />
      <value id="NORTHEAST" value="2" />
      <value id="WEST" value="3" />
      <value id="CENTER" value="4" />
      <value id="EAST" value="5" />
      <value id="SOUTHWEST" value="6" />
      <value id="SOUTH" value="7" />
      <value id="SOUTHEAST" value="8" />
    </enum>
    <enum id="SymmetryMode">
      <value id="NONE" value="0" />
      <value id="HORIZONTAL" value="1" />
      <value id="VERTICAL" value="2" />
      <value id="BOTH" value="3" />
    </enum>
    <enum id="PaintingCursorType">
      <value id="SIMPLE_CROSSHAIR" value="0" />
      <value id="CROSSHAIR_ON_SPRITE" value="1" />
    </enum>
    <enum id="TimelinePosition">
      <value id="BOTTOM" value="0" />
      <value id="LEFT" value="1" />
      <value id="RIGHT" value="2" />
    </enum>
    <enum id="ColorProfileBehavior">
      <value id="DISABLE" value="0" />
      <value id="EMBEDDED" value="1" />
      <value id="CONVERT" value="2" />
      <value id="ASSIGN" value="3" />
      <value id="ASK" value="4" />
    </enum>
    <enum id="WindowColorProfile">
      <value id="MONITOR" value="0" />
      <value id="SRGB" value="1" />
      <value id="SPECIFIC" value="2" />
    </enum>
    <enum id="ToGrayAlgorithm">
      <value id="DEFAULT" value="0" />
      <value id="LUMA" value="0" />
      <value id="HSV" value="1" />
      <value id="HSL" value="2" />
    </enum>
    <enum id="SequenceDecision">
      <value id="ASK" value="0" />
      <value id="YES" value="1" />
      <value id="NO" value="2" />
    </enum>
  </types>

  <global>
    <section id="general">
      <option id="language" type="std::string" default="&quot;en&quot;" />
      <option id="screen_scale" type="int" default="0" />
      <option id="ui_scale" type="int" default="1" />
      <option id="gpu_acceleration" type="bool" default="false" />
      <option id="show_home" type="bool" default="true" />
      <option id="visible_timeline" type="bool" default="false" />
      <option id="autoshow_timeline" type="bool" default="true" />
      <option id="rewind_on_stop" type="bool" default="false" />
      <option id="expand_menubar_on_mouseover" type="bool" default="false" />
      <option id="data_recovery" type="bool" default="true" />
      <option id="data_recovery_period" type="double" default="2.0" />
      <option id="keep_edited_sprite_data" type="bool" default="true" />
      <option id="keep_edited_sprite_data_for" type="int" default="7" />
      <option id="keep_closed_sprite_on_memory" type="bool" default="true" />
      <option id="keep_closed_sprite_on_memory_for" type="double" default="15.0" />
      <option id="show_full_path" type="bool" default="true" />
      <option id="timeline_position" type="TimelinePosition" default="TimelinePosition::BOTTOM" />
      <option id="timeline_layer_panel_width" type="int" default="100" />
      <option id="show_menu_bar" type="bool" default="true" />
      <option id="recent_items" type="int" default="16" />
      <option id="osx_async_view" type="bool" default="true" />
    </section>
    <section id="undo" text="Undo">
      <option id="size_limit" type="int" default="0" />
      <option id="goto_modified" type="bool" default="true" />
      <option id="allow_nonlinear_history" type="bool" default="false" />
      <option id="show_tooltip" type="bool" default="true" />
    </section>
    <section id="editor" text="Editor">
      <option id="zoom_with_wheel" type="bool" default="true" />
      <option id="zoom_with_slide" type="bool" default="false" />
      <option id="zoom_from_center_with_wheel" type="bool" default="false" />
      <option id="zoom_from_center_with_keys" type="bool" default="false" />
      <option id="show_scrollbars" type="bool" default="true" />
      <option id="auto_scroll" type="bool" default="true" />
      <option id="right_click_mode" type="RightClickMode" default="RightClickMode::PAINT_BGCOLOR" />
      <option id="auto_select_layer" type="bool" default="false" />
      <option id="auto_select_layer_quick" type="bool" default="true" />
      <option id="straight_line_preview" type="bool" default="true" />
      <option id="play_once" type="bool" default="false" />
      <option id="play_all" type="bool" default="false" />
      <!-- TODO this would be nice to be "true" but we have to fix
           some performance issue rendering huge sprites with small
           zoom levels -->
      <option id="auto_fit" type="bool" default="false" />
    </section>
<<<<<<< HEAD
    <section id="cels">
      <option id="user_data_visibility" type="bool" default="false" />
    </section>
    <section id="layers">
      <option id="user_data_visibility" type="bool" default="false" />
    </section>
    <section id="sprite">
      <option id="user_data_visibility" type="bool" default="false" />
    </section>
    <section id="tags">
      <option id="user_data_visibility" type="bool" default="false" />
=======
    <section id="timeline">
      <option id="keep_selection" type="bool" default="false" />
>>>>>>> 8b4746e8
    </section>
    <section id="cursor">
      <option id="use_native_cursor" type="bool" default="false" />
      <option id="cursor_scale" type="int" default="1" />
      <option id="cursor_color" type="app::Color" default="app::Color::fromMask()" />
      <option id="painting_cursor_type" type="PaintingCursorType" default="PaintingCursorType::CROSSHAIR_ON_SPRITE" />
      <option id="brush_preview" type="BrushPreview" default="BrushPreview::FULL" />
    </section>
    <section id="preview" text="Preview">
      <option id="play_once" type="bool" default="false" />
      <option id="play_all" type="bool" default="false" />
    </section>
    <section id="theme" text="Theme">
      <option id="selected" type="std::string" default="&quot;default&quot;" />
      <option id="font" type="std::string" />
      <option id="mini_font" type="std::string" />
    </section>
    <section id="tablet" text="Tablet">
      <option id="api" type="std::string" />
    </section>
    <section id="experimental" text="Experimental">
      <option id="multiple_windows" type="bool" default="true" />
      <option id="new_render_engine" type="bool" default="true" />
      <option id="new_blend" type="bool" default="true" />
      <option id="use_native_clipboard" type="bool" default="true" />
      <option id="use_native_file_dialog" type="bool" default="false" />
      <option id="one_finger_as_mouse_movement" type="bool" default="true" />
      <option id="load_wintab_driver" type="bool" default="true" />
      <option id="flash_layer" type="bool" default="false" />
      <option id="nonactive_layers_opacity" type="int" default="255" />
      <option id="rgbmap_algorithm" type="doc::RgbMapAlgorithm" default="doc::RgbMapAlgorithm::DEFAULT" />
    </section>
    <section id="news">
      <option id="cache_file" type="std::string" />
    </section>
    <section id="status_bar">
      <option id="focus_frame_field_on_mouseover" type="bool" default="false" />
    </section>
    <section id="color_bar">
      <option id="box_size" type="int" default="11" />
      <option id="tiles_box_size" type="int" default="16" />
      <option id="fg_color" type="app::Color" default="app::Color::fromRgb(255, 255, 255)" />
      <option id="bg_color" type="app::Color" default="app::Color::fromRgb(0, 0, 0)" />
      <option id="fg_tile" type="doc::tile_t" default="doc::notile" />
      <option id="bg_tile" type="doc::tile_t" default="doc::notile" />
      <option id="selector" type="app::ColorBar::ColorSelector" default="app::ColorBar::ColorSelector::TINT_SHADE_TONE" />
      <option id="discrete_wheel" type="bool" default="false" />
      <option id="wheel_model" type="int" default="0" />
      <option id="harmony" type="int" default="0" />
      <option id="show_invalid_fg_bg_color_alert" type="bool" default="true" />
      <option id="entries_separator" type="bool" default="true" />
      <option id="show_color_and_tiles" type="bool" default="true" />
    </section>
    <section id="updater">
      <option id="inits" type="int" default="0" />
      <option id="exits" type="int" default="0" />
      <option id="is_developer" type="bool" default="false" />
      <option id="wait_days" type="double" default="0.0" />
      <option id="last_check" type="int" default="0" />
      <option id="uuid" type="std::string" />
      <option id="current_version" type="std::string" />
      <option id="new_version" type="std::string" />
      <option id="new_url" type="std::string" />
    </section>
    <section id="brush">
      <option id="pattern" type="doc::BrushPattern" default="doc::BrushPattern::DEFAULT" />
    </section>
    <section id="save_brush">
      <option id="brush_type" type="bool" default="true" />
      <option id="brush_size" type="bool" default="true" />
      <option id="brush_angle" type="bool" default="true" />
      <option id="fg_color" type="bool" default="false" />
      <option id="bg_color" type="bool" default="false" />
      <option id="image_color" type="bool" default="true" />
      <option id="ink_type" type="bool" default="true" />
      <option id="ink_opacity" type="bool" default="true" />
      <option id="shade" type="bool" default="true" />
      <option id="pixel_perfect" type="bool" default="false" />
    </section>
    <section id="selection">
      <option id="mode" type="SelectionMode" default="SelectionMode::DEFAULT" />
      <option id="move_edges" type="bool" default="true" />
      <option id="modifiers_disable_handles" type="bool" default="true" />
      <option id="move_on_add_mode" type="bool" default="true" />
      <option id="pivot_visibility" type="bool" default="false" />
      <option id="pivot_position" type="PivotPosition" default="PivotPosition::CENTER" />
      <option id="opaque" type="bool" default="false" />
      <option id="auto_opaque" type="bool" default="true" />
      <option id="keep_selection_after_clear" type="bool" default="false" />
      <option id="auto_show_selection_edges" type="bool" default="true" />
      <option id="transparent_color" type="app::Color" />
      <option id="rotation_algorithm" type="app::tools::RotationAlgorithm" default="app::tools::RotationAlgorithm::DEFAULT" />
      <option id="modify_selection_quantity" type="int" default="1" />
      <option id="modify_selection_brush" type="BrushType" default="BrushType::CIRCLE" />
      <option id="doubleclick_select_tile" type="bool" default="true" />
      <option id="force_rotsprite" type="bool" default="false" />
      <option id="multicel_when_layers_or_frames" type="bool" default="true" />
    </section>
    <section id="quantization">
      <option id="with_alpha" type="bool" default="true" />
      <option id="dithering_algorithm" type="std::string" />
      <option id="dithering_factor" type="int" default="100" />
      <option id="to_gray" type="ToGrayAlgorithm" default="ToGrayAlgorithm::DEFAULT" />
      <option id="advanced" type="bool" default="false" />
    </section>
    <section id="eyedropper" text="Editor">
      <option id="channel" type="EyedropperChannel" default="EyedropperChannel::COLOR_ALPHA" />
      <option id="sample" type="EyedropperSample" default="EyedropperSample::ALL_LAYERS" />
      <option id="discard_brush" type="bool" default="false" />
    </section>
    <section id="shared">
      <option id="share_ink" type="bool" default="false" />
      <option id="ink" type="app::tools::InkType" default="app::tools::InkType::DEFAULT" />
    </section>
    <section id="new_file">
      <option id="width" type="int" default="32" />
      <option id="height" type="int" default="32" />
      <option id="color_mode" type="doc::ColorMode" default="doc::ColorMode::RGB" />
      <option id="background_color" type="int" default="0" />
      <option id="advanced" type="bool" default="false" />
      <option id="pixel_ratio" type="std::string" />
    </section>
    <section id="file_selector">
      <option id="current_folder" type="std::string" default="&quot;&lt;empty&gt;&quot;" />
      <option id="zoom" type="double" default="1.0" />
    </section>
    <section id="text_tool">
      <option id="font_face" type="std::string" />
      <option id="font_size" type="int" default="12" />
      <option id="antialias" type="bool" default="false" />
    </section>
    <section id="symmetry_mode">
      <option id="enabled" type="bool" default="false" />
    </section>
    <section id="perf">
      <option id="show_render_time" type="bool" default="false" />
    </section>
    <section id="guides">
      <option id="layer_edges_color" type="app::Color" default="app::Color::fromRgb(0, 0, 255)" />
      <option id="auto_guides_color" type="app::Color" default="app::Color::fromRgb(0, 0, 255, 128)" />
    </section>
    <section id="slices">
      <option id="default_color" type="app::Color" default="app::Color::fromRgb(0, 0, 255)" />
      <option id="user_data_visibility" type="bool" default="false" />
    </section>
    <section id="advanced_mode">
      <option id="show_alert" type="bool" default="true" />
    </section>
    <section id="open_file">
      <option id="open_sequence" type="SequenceDecision" default="SequenceDecision::ASK" />
    </section>
    <section id="save_file">
      <option id="show_file_format_doesnt_support_alert" type="bool" default="true" />
      <option id="show_export_animation_in_sequence_alert" type="bool" default="true" />
      <option id="default_extension" type="std::string" default="&quot;aseprite&quot;" />
    </section>
    <section id="export_file">
      <option id="show_overwrite_files_alert" type="bool" default="true" />
      <option id="image_default_extension" type="std::string" default="&quot;png&quot;" />
      <option id="animation_default_extension" type="std::string" default="&quot;gif&quot;" />
    </section>
    <section id="sprite_sheet">
      <option id="show_overwrite_files_alert" type="bool" default="true" />
      <option id="default_extension" type="std::string" default="&quot;png&quot;" />
      <option id="preview" type="bool" default="true" />
      <option id="sections" type="std::string" />
    </section>
    <section id="gif">
      <option id="show_alert" type="bool" default="true" />
      <option id="interlaced" type="bool" default="false" />
      <option id="loop" type="bool" default="true" />
      <option id="preserve_palette_order" type="bool" default="true" />
    </section>
    <section id="jpeg">
      <option id="show_alert" type="bool" default="true" />
      <option id="quality" type="double" default="1.0" />
    </section>
    <section id="svg">
      <option id="show_alert" type="bool" default="true" />
      <option id="pixel_scale" type="int" default="1" />
    </section>
    <section id="tga">
      <option id="show_alert" type="bool" default="true" />
      <option id="bits_per_pixel" type="int" default="0" />
      <option id="compress" type="bool" default="true" />
    </section>
    <section id="css">
      <option id="show_alert" type="bool" default="true" />
      <option id="pixel_scale" type="int" default="1" />
      <option id="with_vars" type="bool" default="false" />
      <option id="generate_html" type="bool" default="false" />
    </section>
    <section id="webp">
      <option id="show_alert" type="bool" default="true" />
      <option id="loop" type="bool" default="true" />
      <option id="type" type="int" default="0" />
      <option id="quality" type="int" default="100" />
      <option id="compression" type="int" default="6" />
      <option id="image_hint" type="int" default="0" />
      <option id="image_preset" type="int" default="0" />
    </section>
    <section id="hue_saturation">
      <option id="mode" type="filters::HueSaturationFilter::Mode" default="filters::HueSaturationFilter::Mode::HSL_MUL" />
    </section>
    <section id="filters">
      <option id="cels_target" type="CelsTarget" default="CelsTarget::Selected" />
    </section>
    <section id="scripts">
      <option id="show_run_script_alert" type="bool" default="true" />
    </section>
    <section id="color">
      <option id="manage" type="bool" default="true" />
      <option id="working_rgb_space" type="std::string" default="&quot;sRGB&quot;" />
      <option id="files_with_profile" type="ColorProfileBehavior" default="ColorProfileBehavior::EMBEDDED" />
      <option id="missing_profile" type="ColorProfileBehavior" default="ColorProfileBehavior::ASSIGN" />
      <option id="window_profile" type="WindowColorProfile" default="WindowColorProfile::MONITOR" />
      <option id="window_profile_name" type="std::string" />
    </section>
    <section id="canvas_size">
      <option id="trim_outside" type="bool" default="false" />
    </section>
  </global>

  <tool>
    <option id="opacity" type="int" default="255" />
    <option id="tolerance" type="int" default="0" />
    <option id="contiguous" type="bool" default="true" />
    <option id="filled" type="bool" default="false" />
    <option id="filled_preview" type="bool" default="false" />
    <option id="ink" type="app::tools::InkType" default="app::tools::InkType::DEFAULT" />
    <option id="freehand_algorithm" type="app::tools::FreehandAlgorithm" default="app::tools::FreehandAlgorithm::DEFAULT" />
    <!-- Update app::Preferences::resetToolPreferences() function if you add new sections here  -->
    <section id="brush">
      <option id="type" type="BrushType" default="BrushType::CIRCLE" />
      <option id="size" type="int" default="1" />
      <option id="angle" type="int" default="0" />
    </section>
    <section id="spray">
      <option id="width" type="int" default="16" />
      <option id="speed" type="int" default="32" />
    </section>
    <section id="floodfill">
      <option id="stop_at_grid" type="StopAtGrid" default="StopAtGrid::NEVER" />
      <option id="refer_to" type="FillReferTo" default="FillReferTo::ACTIVE_LAYER" />
      <option id="pixel_connectivity" type="PixelConnectivity" default="PixelConnectivity::FOUR_CONNECTED" />
    </section>
  </tool>

  <document>
    <section id="site">
      <option id="frame" type="doc::frame_t" default="doc::frame_t(0)" />
      <option id="layer" type="doc::layer_t" default="doc::layer_t(0)" />
    </section>
    <section id="tiled">
      <option id="mode" type="filters::TiledMode" default="filters::TiledMode::NONE" />
    </section>
    <section id="symmetry">
      <option id="mode" type="SymmetryMode" default="SymmetryMode::NONE" />
      <option id="x_axis" type="double" default="0" />
      <option id="y_axis" type="double" default="0" />
    </section>
    <section id="grid" canforce="true">
      <option id="snap" type="bool" default="false" />
      <option id="bounds" type="gfx::Rect" default="doc::Sprite::DefaultGridBounds()" />
      <option id="color" type="app::Color" default="app::Color::fromRgb(0, 0, 255)" />
      <option id="opacity" type="int" default="160" />
      <option id="auto_opacity" type="bool" default="true" />
    </section>
    <section id="pixel_grid" canforce="true">
      <option id="color" type="app::Color" default="app::Color::fromRgb(200, 200, 200)" />
      <option id="opacity" type="int" default="160" />
      <option id="auto_opacity" type="bool" default="true" />
    </section>
    <section id="bg" canforce="true">
      <option id="type" type="BgType" default="BgType::CHECKED_16x16" />
      <option id="size" type="gfx::Size" default="gfx::Size(16, 16)" />
      <option id="zoom" type="bool" default="true" />
      <option id="color1" type="app::Color" default="app::Color::fromRgb(128, 128, 128)" />
      <option id="color2" type="app::Color" default="app::Color::fromRgb(192, 192, 192)" />
    </section>
    <section id="timeline">
      <option id="first_frame" type="int" default="1" />
    </section>
    <section id="thumbnails">
      <option id="zoom" type="double" default="1" />
      <option id="enabled" type="bool" default="false" />
      <option id="overlay_enabled" type="bool" default="false" />
      <option id="overlay_size" type="int" default="5" />
    </section>
    <section id="onionskin">
      <option id="active" type="bool" default="false" />
      <option id="prev_frames" type="int" default="1" />
      <option id="next_frames" type="int" default="1" />
      <option id="opacity_base" type="int" default="68" />
      <option id="opacity_step" type="int" default="28" />
      <option id="type" type="OnionskinType" default="OnionskinType::MERGE" />
      <option id="loop_tag" type="bool" default="true" />
      <option id="current_layer" type="bool" default="false" />
      <option id="position" type="render::OnionskinPosition" default="render::OnionskinPosition::BEHIND" />
    </section>
    <section id="save_copy" canclear="true">
      <option id="filename" type="std::string" />
      <option id="resize_scale" type="double" default="1" />
      <option id="layer" type="std::string" />
      <option id="frame_tag" type="std::string" />
      <option id="ani_dir" type="doc::AniDir" default="doc::AniDir::FORWARD" />
      <option id="apply_pixel_ratio" type="bool" default="false" />
      <option id="for_twitter" type="bool" default="false" />
    </section>
    <section id="sprite_sheet">
      <option id="defined" type="bool" default="false" />
      <option id="type" type="app::SpriteSheetType" default="app::SpriteSheetType::None" />
      <option id="columns" type="int" default="0" />
      <option id="rows" type="int" default="0" />
      <option id="width" type="int" default="0" />
      <option id="height" type="int" default="0" />
      <option id="texture_filename" type="std::string" />
      <option id="data_filename" type="std::string" />
      <option id="data_format" type="SpriteSheetDataFormat" default="SpriteSheetDataFormat::Default" />
      <option id="filename_format" type="std::string" />
      <option id="border_padding" type="int" default="0" />
      <option id="shape_padding" type="int" default="0" />
      <option id="inner_padding" type="int" default="0" />
      <option id="trim_sprite" type="bool" default="false" />
      <option id="trim" type="bool" default="false" />
      <option id="trim_by_grid" type="bool" default="false" />
      <option id="extrude" type="bool" default="false" />
      <option id="merge_duplicates" type="bool" default="false" />
      <option id="ignore_empty" type="bool" default="false" />
      <option id="open_generated" type="bool" default="false" />
      <option id="layer" type="std::string" />
      <option id="frame_tag" type="std::string" />
      <option id="split_layers" type="bool" default="false" />
      <option id="split_tags" type="bool" default="false" />
      <option id="list_layers" type="bool" default="true" />
      <option id="list_frame_tags" type="bool" default="true" />
      <option id="list_slices" type="bool" default="true" />
    </section>
    <section id="import_sprite_sheet">
      <option id="type" type="app::SpriteSheetType" default="app::SpriteSheetType::Rows" />
      <option id="bounds" type="gfx::Rect" default="gfx::Rect(0, 0, 0, 0)" />
      <option id="padding_enabled" type="bool" default="false" />
      <option id="padding_bounds" type="gfx::Size" default="gfx::Size(0, 0)" />
      <option id="partial_tiles" type="bool" default="false" />
    </section>
    <section id="preview" text="Preview">
      <option id="zoom" type="double" default="1.0" />
      <option id="scroll" type="gfx::Point" />
      <option id="auto_scroll" type="bool" default="true" />
    </section>
    <section id="show">
      <option id="layer_edges" type="bool" default="false" />
      <option id="selection_edges" type="bool" default="true" />
      <option id="grid" type="bool" default="false" />
      <option id="pixel_grid" type="bool" default="false" />
      <option id="brush_preview" type="bool" default="true" />
      <option id="slices" type="bool" default="true" />
      <option id="auto_guides" type="bool" default="true" />
      <option id="tile_numbers" type="bool" default="true" />
    </section>
  </document>

</preferences><|MERGE_RESOLUTION|>--- conflicted
+++ resolved
@@ -176,7 +176,6 @@
            zoom levels -->
       <option id="auto_fit" type="bool" default="false" />
     </section>
-<<<<<<< HEAD
     <section id="cels">
       <option id="user_data_visibility" type="bool" default="false" />
     </section>
@@ -188,10 +187,9 @@
     </section>
     <section id="tags">
       <option id="user_data_visibility" type="bool" default="false" />
-=======
+    </section>
     <section id="timeline">
       <option id="keep_selection" type="bool" default="false" />
->>>>>>> 8b4746e8
     </section>
     <section id="cursor">
       <option id="use_native_cursor" type="bool" default="false" />
