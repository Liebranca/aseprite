--- conflicted
+++ resolved
@@ -302,31 +302,15 @@
   }
 
   // If the active layer is not visible.
-<<<<<<< HEAD
   if (!layer->isVisible()) {
-    Alert::show(PACKAGE
-                "<<The current layer is hidden,"
-                "<<make it visible and try again"
-                "||&Close");
+    StatusBar::instance()->showTip(1000,
+      "Layer '%s' is hidden", layer->name().c_str());
     return NULL;
   }
   // If the active layer is read-only.
   else if (!layer->isEditable()) {
-    Alert::show(PACKAGE
-                "<<The current layer is locked,"
-                "<<unlock it and try again"
-                "||&Close");
-=======
-  if (!layer->isReadable()) {
-    StatusBar::instance()->showTip(1000,
-      "Layer '%s' is hidden", layer->name().c_str());
-    return NULL;
-  }
-  // If the active layer is read-only.
-  else if (!layer->isWritable()) {
     StatusBar::instance()->showTip(1000,
       "Layer '%s' is locked", layer->name().c_str());
->>>>>>> 82cc87d9
     return NULL;
   }
 
