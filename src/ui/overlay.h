// Aseprite UI Library
<<<<<<< HEAD
// Copyright (C) 2018-2021  Igara Studio S.A.
=======
// Copyright (C) 2018-2022  Igara Studio S.A.
>>>>>>> b7d5d4a2
// Copyright (C) 2001-2016  David Capello
//
// This file is released under the terms of the MIT license.
// Read LICENSE.txt for more information.

#ifndef UI_OVERLAY_H_INCLUDED
#define UI_OVERLAY_H_INCLUDED
#pragma once

#include "base/ref.h"
#include "gfx/fwd.h"
#include "gfx/point.h"
#include "os/surface.h"
#include "ui/base.h"

namespace os {
  class Surface;
}

namespace ui {
  class Display;

  class Overlay;
  using OverlayRef = base::Ref<Overlay>;

  class Overlay : public base::RefCountT<Overlay> {
  public:
    enum ZOrder {
      NormalZOrder = 0,
      MouseZOrder = 5000
    };

    Overlay(Display* display,
            const os::SurfaceRef& overlaySurface,
            const gfx::Point& pos,
            ZOrder zorder = NormalZOrder);
    ~Overlay();

    os::SurfaceRef setSurface(const os::SurfaceRef& newSurface);

    const gfx::Point& position() const { return m_pos; }
    gfx::Rect bounds() const;

<<<<<<< HEAD
    void captureOverlappedArea();
=======
    void captureOverlappedArea(const os::SurfaceRef& screen);
>>>>>>> b7d5d4a2
    void restoreOverlappedArea(const gfx::Rect& restoreBounds);

    void drawOverlay();
    void moveOverlay(const gfx::Point& newPos);

    bool operator<(const Overlay& other) const {
      return m_zorder < other.m_zorder;
    }

  private:
    Display* m_display;
    os::SurfaceRef m_surface;
    os::SurfaceRef m_overlap;

    // Surface where we captured the overlapped (m_overlap)
    // region. It's nullptr if the overlay wasn't drawn yet.
    os::SurfaceRef m_captured;

    gfx::Point m_pos;
    ZOrder m_zorder;
  };

} // namespace ui

#endif<|MERGE_RESOLUTION|>--- conflicted
+++ resolved
@@ -1,9 +1,5 @@
 // Aseprite UI Library
-<<<<<<< HEAD
-// Copyright (C) 2018-2021  Igara Studio S.A.
-=======
 // Copyright (C) 2018-2022  Igara Studio S.A.
->>>>>>> b7d5d4a2
 // Copyright (C) 2001-2016  David Capello
 //
 // This file is released under the terms of the MIT license.
@@ -47,11 +43,7 @@
     const gfx::Point& position() const { return m_pos; }
     gfx::Rect bounds() const;
 
-<<<<<<< HEAD
     void captureOverlappedArea();
-=======
-    void captureOverlappedArea(const os::SurfaceRef& screen);
->>>>>>> b7d5d4a2
     void restoreOverlappedArea(const gfx::Rect& restoreBounds);
 
     void drawOverlay();
