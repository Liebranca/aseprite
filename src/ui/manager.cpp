--- conflicted
+++ resolved
@@ -72,9 +72,6 @@
 
 static bool first_time = true;    // true when we don't enter in poll yet
 
-// Flag to block all the generation of mouse messages from polling.
-static bool mouse_left = false;
-
 /* keyboard focus movement stuff */
 static bool move_focus(Manager* manager, Message* msg);
 static int count_widgets_accept_focus(Widget* widget);
@@ -217,98 +214,6 @@
     return false;
 }
 
-<<<<<<< HEAD
-=======
-void Manager::generateMouseMessages()
-{
-  if (mouse_left)
-    return;
-
-  // Update mouse status
-  bool mousemove = _internal_poll_mouse();
-
-  gfx::Point mousePos(gfx::Point(jmouse_x(0), jmouse_y(0)));
-
-  if (mousemove || !mouse_widget)
-    handleMouseMove(mousePos, currentMouseButtons(0));
-
-  // Mouse wheel
-  if (jmouse_z(0) != jmouse_z(1))
-    handleMouseWheel(mousePos, currentMouseButtons(0),
-      gfx::Point(0, jmouse_z(1) - jmouse_z(0)));
-
-  // Mouse clicks
-  if (jmouse_b(0) != jmouse_b(1)) {
-    int current_ticks = ui::clock();
-    bool pressed =
-      ((jmouse_b(1) & 1) == 0 && (jmouse_b(0) & 1) == 1) ||
-      ((jmouse_b(1) & 2) == 0 && (jmouse_b(0) & 2) == 2) ||
-      ((jmouse_b(1) & 4) == 0 && (jmouse_b(0) & 4) == 4);
-    MessageType msgType = (pressed ? kMouseDownMessage: kMouseUpMessage);
-    MouseButtons mouseButtons = (pressed ? currentMouseButtons(0): currentMouseButtons(1));
-
-    // The message will include which button was pressed or released.
-    // (This doesn't represent all buttons that are currently pushed.)
-    MouseButtons mouseButtonsDelta = (MouseButtons)
-      (currentMouseButtons(0) ^ currentMouseButtons(1));
-
-    //////////////////////////////////////////////////////////////////////
-    // Double Click
-    if (msgType == kMouseDownMessage) {
-      if (double_click_level != DOUBLE_CLICK_NONE) {
-        // Time out, back to NONE
-        if (current_ticks - double_click_ticks > DOUBLE_CLICK_TIMEOUT_MSECS) {
-          double_click_level = DOUBLE_CLICK_NONE;
-        }
-        else if (double_click_buttons == mouseButtons) {
-          if (double_click_level == DOUBLE_CLICK_UP) {
-            msgType = kDoubleClickMessage;
-          }
-          else {
-            double_click_level = DOUBLE_CLICK_NONE;
-          }
-        }
-        // Press other button, back to NONE
-        else {
-          double_click_level = DOUBLE_CLICK_NONE;
-        }
-      }
-
-      // This could be the beginning of the state
-      if (double_click_level == DOUBLE_CLICK_NONE) {
-        double_click_level = DOUBLE_CLICK_DOWN;
-        double_click_buttons = mouseButtons;
-        double_click_ticks = current_ticks;
-      }
-    }
-    else if (msgType == kMouseUpMessage) {
-      if (double_click_level != DOUBLE_CLICK_NONE) {
-        // Time out, back to NONE
-        if (current_ticks - double_click_ticks > DOUBLE_CLICK_TIMEOUT_MSECS) {
-          double_click_level = DOUBLE_CLICK_NONE;
-        }
-        else if (double_click_level == DOUBLE_CLICK_DOWN) {
-          double_click_level = DOUBLE_CLICK_UP;
-          double_click_ticks = current_ticks;
-        }
-      }
-    }
-
-    switch (msgType) {
-      case kMouseDownMessage:
-        handleMouseDown(mousePos, mouseButtonsDelta);
-        break;
-      case kMouseUpMessage:
-        handleMouseUp(mousePos, mouseButtonsDelta);
-        break;
-      case kDoubleClickMessage:
-        handleMouseDoubleClick(mousePos, mouseButtonsDelta);
-        break;
-    }
-  }
-}
-
->>>>>>> ef25706e
 void Manager::generateSetCursorMessage(const gfx::Point& mousePos)
 {
   Widget* dst = (capture_widget ? capture_widget: mouse_widget);
@@ -356,7 +261,6 @@
         break;
       }
 
-<<<<<<< HEAD
       case she::Event::KeyDown:
       case she::Event::KeyUp: {
         Message* msg = new KeyMessage(
@@ -372,21 +276,12 @@
       }
 
       case she::Event::MouseEnter: {
-=======
-      case she::Event::MouseEnter: {
-        mouse_left = false;
->>>>>>> ef25706e
         jmouse_set_cursor(kArrowCursor);
         break;
       }
 
       case she::Event::MouseLeave: {
-<<<<<<< HEAD
-        jmouse_set_cursor(kNoCursor);
-=======
-        mouse_left = true;
         jmouse_set_cursor(kOutsideDisplay);
->>>>>>> ef25706e
         setMouse(NULL);
 
         _internal_no_mouse_position();
