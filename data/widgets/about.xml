<!-- Aseprite -->
<!-- Copyright (C) 2018-2021  Igara Studio S.A. -->
<!-- Copyright (C) 2018  David Capello -->
<gui i18nwarnings="false">
<window id="about" text="About Aseprite">
  <vbox>
    <label text="" id="title" />
    <label text="Animated sprite editor &amp;&amp; pixel art tool" />
<<<<<<< HEAD
    <separator text="Developers:" horizontal="true" />
    <grid columns="2">
      <link text="David Capello" url="https://twitter.com/davidcapello" />
      <label text="- Lead developer, new features &amp;&amp; bug fixing in desktop &amp;&amp; web" />
      <link text="Gaspar Capello" url="https://twitter.com/Gasparoken" />
      <label text="- Developer, new features &amp;&amp; bug fixing in desktop" />
      <link text="Martin Capello" url="https://twitter.com/martincapell0" />
      <label text="- Developer, new store website" />

      <separator text="Contributors:" horizontal="true" cell_hspan="2" />
      <link text="Ilija Melentijevic" url="https://ilkke.net/" />
      <label text="- Default theme &amp;&amp; graphics introduced in v0.8" />
      <link text="Nicolas Desilets" url="https://twitter.com/MapleGecko" />
      <label text="- Default dark theme introduced in v1.3" />

      <hbox cell_hspan="2">
        <link text="Other Contributors" url="https://www.aseprite.org/contributors/" />
        <label text="&amp;&amp;" />
        <link text="Third-Party Projects" url="" id="licenses" />
=======
    <hbox homogeneous="true">
      <hbox>
	<vbox expansive="true">
          <separator text="Developer Team" horizontal="true" />
          <link text="David Capello" url="https://twitter.com/davidcapello" />
          <link text="Gaspar Capello" url="https://twitter.com/Gasparoken" />
          <link text="Martin Capello" url="https://twitter.com/martincapell0" />
	  <vbox minheight="8" />
	</vbox>
	<separator vertical="true" />
>>>>>>> a035f64d
      </hbox>
      <vbox>
        <separator text="Credits" horizontal="true" cell_hspan="2" />
        <link text="Contributors" url="" id="credits" />
        <link text="Open Source Projects" url="" id="licenses" />
      </vbox>
    </hbox>
    <separator horizontal="true" />
    <hbox>
      <label text="Copyright (C) 2001-2021" />
      <link text="Igara Studio S.A." url="https://www.igarastudio.com/" />
    </hbox>
    <link text="https://www.aseprite.org/" url="https://www.aseprite.org/" />
    <hbox>
      <boxfiller />
      <button text="@general.close" closewindow="true" id="ok" magnet="true" minwidth="60" />
      <boxfiller />
    </hbox>
  </vbox>
</window>
</gui><|MERGE_RESOLUTION|>--- conflicted
+++ resolved
@@ -6,27 +6,6 @@
   <vbox>
     <label text="" id="title" />
     <label text="Animated sprite editor &amp;&amp; pixel art tool" />
-<<<<<<< HEAD
-    <separator text="Developers:" horizontal="true" />
-    <grid columns="2">
-      <link text="David Capello" url="https://twitter.com/davidcapello" />
-      <label text="- Lead developer, new features &amp;&amp; bug fixing in desktop &amp;&amp; web" />
-      <link text="Gaspar Capello" url="https://twitter.com/Gasparoken" />
-      <label text="- Developer, new features &amp;&amp; bug fixing in desktop" />
-      <link text="Martin Capello" url="https://twitter.com/martincapell0" />
-      <label text="- Developer, new store website" />
-
-      <separator text="Contributors:" horizontal="true" cell_hspan="2" />
-      <link text="Ilija Melentijevic" url="https://ilkke.net/" />
-      <label text="- Default theme &amp;&amp; graphics introduced in v0.8" />
-      <link text="Nicolas Desilets" url="https://twitter.com/MapleGecko" />
-      <label text="- Default dark theme introduced in v1.3" />
-
-      <hbox cell_hspan="2">
-        <link text="Other Contributors" url="https://www.aseprite.org/contributors/" />
-        <label text="&amp;&amp;" />
-        <link text="Third-Party Projects" url="" id="licenses" />
-=======
     <hbox homogeneous="true">
       <hbox>
 	<vbox expansive="true">
@@ -37,7 +16,6 @@
 	  <vbox minheight="8" />
 	</vbox>
 	<separator vertical="true" />
->>>>>>> a035f64d
       </hbox>
       <vbox>
         <separator text="Credits" horizontal="true" cell_hspan="2" />
