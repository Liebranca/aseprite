--- conflicted
+++ resolved
@@ -31,14 +31,8 @@
 
       DocumentPreferences& docPref = Preferences::instance().document(document);
 
-<<<<<<< HEAD
-      int opacity = docPref.thumbnails.opacity();
       doc::color_t bg1 = color_utils::color_for_image(docPref.bg.color1(), image->pixelFormat());
       doc::color_t bg2 = color_utils::color_for_image(docPref.bg.color2(), image->pixelFormat());
-=======
-      gfx::Color background = color_utils::color_for_ui(docPref.thumbnails.background());
-      doc::algorithm::ResizeMethod resize_method = docPref.thumbnails.quality();
->>>>>>> eca0ac22
 
       gfx::Size image_size = image->size();
 
@@ -60,7 +54,7 @@
       base::UniquePtr<doc::Image> thumb_img(doc::Image::create(
         image->pixelFormat(), thumb_size.w, thumb_size.h));
 
-      double alpha = opacity / 255.0;
+      double alpha = 255.0;
       uint8_t bg_r[] = { rgba_getr(bg1), rgba_getr(bg2) };
       uint8_t bg_g[] = { rgba_getg(bg1), rgba_getg(bg2) };
       uint8_t bg_b[] = { rgba_getb(bg1), rgba_getb(bg2) };
