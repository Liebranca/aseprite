--- conflicted
+++ resolved
@@ -121,7 +121,6 @@
 
 void ColorBar::ScrollableView::onInitTheme(InitThemeEvent& ev)
 {
-<<<<<<< HEAD
   auto hbar = horizontalBar();
   auto vbar = verticalBar();
   setup_mini_look(hbar);
@@ -129,10 +128,8 @@
 
   View::onInitTheme(ev);
 
-  SkinTheme* theme = static_cast<SkinTheme*>(this->theme());
-=======
   auto theme = SkinTheme::get(this);
->>>>>>> 2d3de172
+
   setStyle(theme->styles.colorbarView());
 
   hbar->setStyle(theme->styles.miniScrollbar());
@@ -520,13 +517,8 @@
 
 void ColorBar::setEditMode(bool state)
 {
-<<<<<<< HEAD
-  SkinTheme* theme = static_cast<SkinTheme*>(this->theme());
+  auto theme = SkinTheme::get(this);
   ButtonSet::Item* item = m_editPal.getItem(0);
-=======
-  auto theme = SkinTheme::get(this);
-  ButtonSet::Item* item = m_buttons.getItem((int)PalButton::EDIT);
->>>>>>> 2d3de172
 
   m_editMode = state;
   item->setIcon(state ? theme->parts.timelineOpenPadlockActive():
