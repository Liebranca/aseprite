// Aseprite Document Library
<<<<<<< HEAD
// Copyright (c) 2020 Igara Studio S.A.
=======
// Copyright (c) 2022 Igara Studo S.A.
>>>>>>> e45e05ea
// Copyright (c) 2001-2015 David Capello
//
// This file is released under the terms of the MIT license.
// Read LICENSE.txt for more information.

#ifdef HAVE_CONFIG_H
#include "config.h"
#endif

#include <gtest/gtest.h>

#include "doc/remap.h"
#include "doc/palette.h"
#include "doc/palette_picks.h"

using namespace doc;

static PalettePicks make(int n, const std::vector<int>& v)
{
  PalettePicks picks(n);
  std::fill(picks.begin(), picks.end(), false);
  for (int i=0; i<int(v.size()); ++i)
    picks[v[i]] = true;
  return picks;
}

static void expect_map(const Remap& map, const std::vector<int>& expected)
{
  EXPECT_EQ(map.size(), expected.size());
  for (int i=0; i<int(map.size()); ++i) {
    EXPECT_EQ(expected[i], map[i]) << " When i=" << i;
  }
}

TEST(Remap, ToMovePicks)
{
  auto entries = make(20, { 6, 7, 14 });
  Remap map = create_remap_to_move_picks(entries, 1);
  //                0  1  2  3  4  5  6  7  8   9  10  11  12  13 14  15  16  17  18  19
  expect_map(map, { 0, 4, 5, 6, 7, 8, 1, 2, 9, 10, 11, 12, 13, 14, 3, 15, 16, 17, 18, 19 });

  map = create_remap_to_move_picks(entries, 18);
  //                0  1  2  3  4  5   6   7  8  9 10 11  12  13  14  15  16  17  18  19
  expect_map(map, { 0, 1, 2, 3, 4, 5, 15, 16, 6, 7, 8, 9, 10, 11, 17, 12, 13, 14, 18, 19 });

  PalettePicks all(map.size());
  all.all();
  EXPECT_TRUE(map.isInvertible(all));
}

TEST(Remap, ToExpandPalette)
{
  Remap map = create_remap_to_expand_palette(10, 3, 1);

  EXPECT_EQ(0, map[0]);
  EXPECT_EQ(4, map[1]);
  EXPECT_EQ(5, map[2]);
  EXPECT_EQ(6, map[3]);
  EXPECT_EQ(7, map[4]);
  EXPECT_EQ(8, map[5]);
  EXPECT_EQ(9, map[6]);
  EXPECT_EQ(1, map[7]);
  EXPECT_EQ(2, map[8]);
  EXPECT_EQ(3, map[9]);

  map = create_remap_to_expand_palette(10, 3, 8);

  EXPECT_EQ(0, map[0]);
  EXPECT_EQ(1, map[1]);
  EXPECT_EQ(2, map[2]);
  EXPECT_EQ(3, map[3]);
  EXPECT_EQ(4, map[4]);
  EXPECT_EQ(5, map[5]);
  EXPECT_EQ(6, map[6]);
  EXPECT_EQ(7, map[7]);
  EXPECT_EQ(8, map[8]);
  EXPECT_EQ(9, map[9]);

  PalettePicks all(map.size());
  all.all();
  EXPECT_TRUE(map.isInvertible(all));
}

TEST(Remap, BetweenPalettesChangeMask)
{
  Palette a(frame_t(0), 4);
  Palette b(frame_t(0), 4);

  a.setEntry(0, rgba(255, 0, 0, 255));
  a.setEntry(1, rgba(0, 255, 0, 255));
  a.setEntry(2, rgba(0, 0, 255, 255));
  a.setEntry(3, rgba(255, 255, 255, 255));

  b.setEntry(0, rgba(255, 255, 255, 255));
  b.setEntry(1, rgba(0, 255, 0, 255));
  b.setEntry(2, rgba(0, 0, 255, 255));
  b.setEntry(3, rgba(255, 0, 0, 255));

  Remap map = create_remap_to_change_palette(&a, &b, 0, true);

  EXPECT_EQ(3, map[0]);
  EXPECT_EQ(1, map[1]);
  EXPECT_EQ(2, map[2]);
  EXPECT_EQ(0, map[3]);

  PalettePicks all(map.size());
  all.all();
  EXPECT_TRUE(map.isInvertible(all));
}

TEST(Remap, BetweenPalettesDontChangeMask)
{
  Palette a(frame_t(0), 4);
  Palette b(frame_t(0), 4);

  a.setEntry(0, rgba(0, 0, 0, 255));
  a.setEntry(1, rgba(0, 255, 255, 255));
  a.setEntry(2, rgba(0, 0, 0, 255));
  a.setEntry(3, rgba(255, 0, 0, 255));

  b.setEntry(0, rgba(255, 0, 0, 255));
  b.setEntry(1, rgba(0, 255, 255, 255));
  b.setEntry(2, rgba(0, 0, 0, 255));
  b.setEntry(3, rgba(0, 0, 0, 255));

  Remap map = create_remap_to_change_palette(&a, &b, 2, true);

  EXPECT_EQ(3, map[0]);
  EXPECT_EQ(1, map[1]);
  EXPECT_EQ(2, map[2]);
  EXPECT_EQ(0, map[3]);

  PalettePicks all(map.size());
  all.all();
  EXPECT_TRUE(map.isInvertible(all));
}

TEST(Remap, BetweenPalettesDontChangeMaskForced)
{
  Palette a(frame_t(0), 4);
  Palette b(frame_t(0), 4);

  a.setEntry(0, rgba(0, 0, 0, 255));
  a.setEntry(1, rgba(0, 255, 255, 255));
  a.setEntry(2, rgba(0, 0, 0, 255));
  a.setEntry(3, rgba(255, 0, 0, 255));

  b.setEntry(0, rgba(255, 0, 0, 255));
  b.setEntry(1, rgba(0, 255, 255, 255));
  b.setEntry(2, rgba(0, 0, 0, 255));
  b.setEntry(3, rgba(0, 0, 0, 255));

  Remap map = create_remap_to_change_palette(&a, &b, 2, false);

  EXPECT_EQ(3, map[0]);
  EXPECT_EQ(1, map[1]);
  EXPECT_EQ(2, map[2]);
  EXPECT_EQ(0, map[3]);

  PalettePicks all(map.size());
  all.all();
  EXPECT_TRUE(map.isInvertible(all));
}

TEST(Remap, BetweenPalettesNonInvertible)
{
  // create_remap_to_change_palette() uses findBestfit()
  doc::Palette::initBestfit();

  Palette a(frame_t(0), 4);
  Palette b(frame_t(0), 3);

  a.setEntry(0, rgba(0, 0, 0, 255));
  a.setEntry(1, rgba(64, 0, 0, 255));
  a.setEntry(2, rgba(0, 255, 0, 255));
  a.setEntry(3, rgba(0, 0, 128, 255));

  b.setEntry(0, rgba(0, 255, 0, 255));
  b.setEntry(1, rgba(0, 0, 0, 255));
  b.setEntry(2, rgba(64, 0, 0, 255));

  Remap map = create_remap_to_change_palette(&a, &b, 0, true);

  EXPECT_EQ(1, map[0]);
  EXPECT_EQ(2, map[1]);
  EXPECT_EQ(0, map[2]);
  EXPECT_EQ(2, map[3]);

  PalettePicks all(map.size());
  all.all();
  EXPECT_FALSE(map.isInvertible(all));
}

int main(int argc, char** argv)
{
  ::testing::InitGoogleTest(&argc, argv);
  return RUN_ALL_TESTS();
}<|MERGE_RESOLUTION|>--- conflicted
+++ resolved
@@ -1,9 +1,5 @@
 // Aseprite Document Library
-<<<<<<< HEAD
-// Copyright (c) 2020 Igara Studio S.A.
-=======
-// Copyright (c) 2022 Igara Studo S.A.
->>>>>>> e45e05ea
+// Copyright (c) 2020-2022 Igara Studio S.A.
 // Copyright (c) 2001-2015 David Capello
 //
 // This file is released under the terms of the MIT license.
