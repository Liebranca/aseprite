<<<<<<< HEAD
<?xml version="1.0" encoding="utf-8"?>
<!-- ASE menus, tools and keyboard shortcuts -->
<gui version="1.1.0-dev">
  <!-- Keyboard shortcuts -->
  <keyboard version="1">

    <!-- Keyboard shortcuts for commands (menu options) -->
    <commands>
      <!-- File -->
      <key command="NewFile" shortcut="Ctrl+N" mac="Cmd+N" />
      <key command="OpenFile" shortcut="Ctrl+O" mac="Cmd+O" />
      <key command="SaveFile" shortcut="Ctrl+S" mac="Cmd+S" />
      <key command="SaveFileAs" shortcut="Ctrl+Shift+S" mac="Cmd+Shift+S" />
      <key command="SaveFileCopyAs" shortcut="Ctrl+Shift+C" mac="Cmd+Shift+C" />
      <key command="CloseFile" shortcut="Ctrl+W" mac="Cmd+W" />
      <key command="CloseAllFiles" shortcut="Ctrl+Shift+W" mac="Cmd+Shift+W" />
      <key command="ImportSpriteSheet" shortcut="Ctrl+I" mac="Cmd+I" />
      <key command="RepeatLastExport" shortcut="Ctrl+Shift+X" mac="Cmd+Shift+X" />
      <key command="AdvancedMode" shortcut="F11" />
      <key command="DeveloperConsole" shortcut="F12" />
      <key command="Exit" win="Ctrl+Q" linux="Ctrl+Q" mac="Cmd+Q" />
      <key command="Exit" win="Alt+F4" />
      <key command="Cancel" shortcut="Esc">
        <param name="type" value="all" />
      </key>
      <!-- Edit -->
      <key command="Undo" shortcut="Ctrl+Z" mac="Cmd+Z" />
      <key command="Undo" shortcut="Ctrl+U" mac="Cmd+U" />
      <key command="Redo" shortcut="Ctrl+Y" mac="Cmd+Y" />
      <key command="Redo" shortcut="Ctrl+R" mac="Cmd+R" />
      <key command="Redo" shortcut="Ctrl+Shift+Z" mac="Cmd+Shift+Z" />
      <key command="Cut" shortcut="Ctrl+X" mac="Cmd+X" />
      <key command="Cut" shortcut="Shift+Del" />
      <key command="Copy" shortcut="Ctrl+C" mac="Cmd+C" />
      <key command="Copy" shortcut="Ctrl+Ins" mac="Cmd+Ins" />
      <key command="Paste" shortcut="Ctrl+V" mac="Cmd+V" />
      <key command="Paste" shortcut="Shift+Ins" />
      <key command="Clear" shortcut="Del" />
      <key command="Clear" shortcut="Backspace" />
      <key command="Flip" shortcut="Shift+H">
        <param name="target" value="mask" />
        <param name="orientation" value="horizontal" />
      </key>
      <key command="Flip" shortcut="Shift+V">
        <param name="target" value="mask" />
        <param name="orientation" value="vertical" />
      </key>
      <key command="ReplaceColor" shortcut="Shift+R" />
      <key command="ConvolutionMatrix" shortcut="F9" />
      <key command="ColorCurve" shortcut="Ctrl+M" mac="Cmd+M" />
      <key command="ColorCurve" shortcut="F10" />
      <key command="ConfigureTools" shortcut="C" />
      <key command="Options" shortcut="Ctrl+K" mac="Cmd+," />
      <key command="Options" shortcut="Ctrl+Shift+O" mac="Cmd+Shift+O" /> <!-- TODO remove this shortcut in v1.1 -->
      <key command="KeyboardShortcuts" shortcut="Ctrl+Alt+Shift+K" mac="Cmd+Alt+Shift+K" />
      <!-- Sprite -->
      <key command="SpriteProperties" shortcut="Ctrl+P" mac="Cmd+P" />
      <!-- Layer -->
      <key command="LayerProperties" shortcut="Shift+P" />
      <key command="NewLayer" shortcut="Shift+N" />
      <key command="GotoPreviousLayer" shortcut="Down" context="Normal" />
      <key command="GotoNextLayer" shortcut="Up" context="Normal" />
      <!-- Frame -->
      <key command="NewFrame" shortcut="Alt+N" />
      <key command="NewFrame" shortcut="Alt+B">
        <param name="content" value="empty" />
      </key>
      <key command="RemoveFrame" shortcut="Alt+C" />
      <key command="FrameProperties" shortcut="P">
        <param name="frame" value="current" />
      </key>
      <key command="ReverseFrames" shortcut="Alt+I" />
      <key command="GotoFirstFrame" shortcut="Home" />
      <key command="GotoPreviousFrame" shortcut="Left" context="Normal" />
      <key command="GotoNextFrame" shortcut="Right" context="Normal" />
      <key command="GotoPreviousFrame" shortcut="," />
      <key command="GotoNextFrame" shortcut="." />
      <key command="GotoLastFrame" shortcut="End" />
      <key command="GotoFrame" shortcut="Alt+G" />
      <key command="PlayAnimation" shortcut="Enter" />
      <!-- Select -->
      <key command="MaskAll" shortcut="Ctrl+A" mac="Cmd+A" />
      <key command="DeselectMask" shortcut="Ctrl+D" mac="Cmd+D" />
      <key command="ReselectMask" shortcut="Ctrl+Shift+D" mac="Cmd+Shift+D" />
      <key command="InvertMask" shortcut="Ctrl+Shift+I" mac="Cmd+Shift+I" />
      <!-- View -->
      <key command="Refresh" shortcut="F5" />
      <key command="MakeUniqueEditor" shortcut="Ctrl+1" mac="Cmd+1" />
      <key command="SplitEditorVertically" shortcut="Ctrl+2" mac="Cmd+2" />
      <key command="SplitEditorHorizontally" shortcut="Ctrl+3" mac="Cmd+3" />
      <key command="Preview" shortcut="F8" />
      <key command="ShowGrid" shortcut="Shift+G" />
      <key command="ShowPixelGrid" shortcut="Alt+Shift+G" />
      <key command="SnapToGrid" shortcut="Shift+S" />
      <key command="SetLoopSection" shortcut="F2" />
      <key command="ShowOnionSkin" shortcut="F3" />
      <key command="Timeline" shortcut="Tab">
        <param name="switch" value="true" />
      </key>
      <key command="PaletteEditor" shortcut="F4">
        <param name="switch" value="true" />
      </key>
      <!-- Tabs -->
      <key command="GotoNextTab" shortcut="Ctrl+Tab" mac="Cmd+Tab" />
      <key command="GotoPreviousTab" shortcut="Ctrl+Shift+Tab" mac="Cmd+Shift+Tab" />
      <!-- Others -->
      <key command="SwitchColors" shortcut="X" />
      <key command="ChangeColor" shortcut="9">
        <param name="target" value="foreground" />
        <param name="change" value="decrement-index" />
      </key>
      <key command="ChangeColor" shortcut="0">
        <param name="target" value="foreground" />
        <param name="change" value="increment-index" />
      </key>
      <key command="ChangeColor" shortcut="[">
        <param name="target" value="foreground" />
        <param name="change" value="decrement-index" />
      </key>
      <key command="ChangeColor" shortcut="]">
        <param name="target" value="foreground" />
        <param name="change" value="increment-index" />
      </key>
      <key command="ChangeColor" shortcut="Ctrl+9">
        <param name="target" value="background" mac="Cmd+9" />
        <param name="change" value="decrement-index" />
      </key>
      <key command="ChangeColor" shortcut="Ctrl+0">
        <param name="target" value="background" mac="Cmd+0" />
        <param name="change" value="increment-index" />
      </key>

      <!-- Modify brush size with +/- signs -->
      <key command="ChangeBrush" shortcut="+">
        <param name="change" value="increment-size" />
      </key>
      <key command="ChangeBrush" shortcut="-">
        <param name="change" value="decrement-size" />
      </key>
      <key command="ChangeBrush" shortcut="Plus Pad">
        <param name="change" value="increment-size" />
      </key>
      <key command="ChangeBrush" shortcut="Minus Pad">
        <param name="change" value="decrement-size" />
      </key>

      <!-- Zoom -->
      <key command="Zoom" shortcut="1"><param name="percentage" value="100" /></key>
      <key command="Zoom" shortcut="2"><param name="percentage" value="200" /></key>
      <key command="Zoom" shortcut="3"><param name="percentage" value="400" /></key>
      <key command="Zoom" shortcut="4"><param name="percentage" value="800" /></key>
      <key command="Zoom" shortcut="5"><param name="percentage" value="1600" /></key>
      <key command="Zoom" shortcut="6"><param name="percentage" value="3200" /></key>
      <key command="Zoom" shortcut="Ctrl+Plus Pad" mac="Cmd+Plus Pad">
        <param name="action" value="in" />
      </key>
      <key command="Zoom" shortcut="Ctrl+Minus Pad" mac="Cmd+Minus Pad">
        <param name="action" value="out" />
      </key>

      <!-- Scroll with arrows -->
      <key command="Scroll" shortcut="Space+Left">
        <param name="direction" value="left" />
        <param name="units" value="zoomed-pixel" />
        <param name="quantity" value="1" />
      </key>
      <key command="Scroll" shortcut="Space+Right">
        <param name="direction" value="right" />
        <param name="units" value="zoomed-pixel" />
        <param name="quantity" value="1" />
      </key>
      <key command="Scroll" shortcut="Space+Up">
        <param name="direction" value="up" />
        <param name="units" value="zoomed-pixel" />
        <param name="quantity" value="1" />
      </key>
      <key command="Scroll" shortcut="Space+Down">
        <param name="direction" value="down" />
        <param name="units" value="zoomed-pixel" />
        <param name="quantity" value="1" />
      </key>

      <key command="Scroll" shortcut="Shift+Space+Left">
        <param name="direction" value="left" />
        <param name="units" value="zoomed-tile-width" />
        <param name="quantity" value="1" />
      </key>
      <key command="Scroll" shortcut="Shift+Space+Right">
        <param name="direction" value="right" />
        <param name="units" value="zoomed-tile-width" />
        <param name="quantity" value="1" />
      </key>
      <key command="Scroll" shortcut="Shift+Space+Up">
        <param name="direction" value="up" />
        <param name="units" value="zoomed-tile-height" />
        <param name="quantity" value="1" />
      </key>
      <key command="Scroll" shortcut="Shift+Space+Down">
        <param name="direction" value="down" />
        <param name="units" value="zoomed-tile-height" />
        <param name="quantity" value="1" />
      </key>

      <!-- Move selection with arrows -->
      <key command="MoveMask" shortcut="Left" context="Selection">
        <param name="target" value="content" />
        <param name="direction" value="left" />
        <param name="units" value="pixel" />
        <param name="quantity" value="1" />
      </key>
      <key command="MoveMask" shortcut="Right" context="Selection">
        <param name="target" value="content" />
        <param name="direction" value="right" />
        <param name="units" value="pixel" />
        <param name="quantity" value="1" />
      </key>
      <key command="MoveMask" shortcut="Up" context="Selection">
        <param name="target" value="content" />
        <param name="direction" value="up" />
        <param name="units" value="pixel" />
        <param name="quantity" value="1" />
      </key>
      <key command="MoveMask" shortcut="Down" context="Selection">
        <param name="target" value="content" />
        <param name="direction" value="down" />
        <param name="units" value="pixel" />
        <param name="quantity" value="1" />
      </key>

      <key command="MoveMask" shortcut="Shift+Left" context="Selection">
        <param name="target" value="content" />
        <param name="direction" value="left" />
        <param name="units" value="tile-width" />
        <param name="quantity" value="1" />
      </key>
      <key command="MoveMask" shortcut="Shift+Right" context="Selection">
        <param name="target" value="content" />
        <param name="direction" value="right" />
        <param name="units" value="tile-height" />
        <param name="quantity" value="1" />
      </key>
      <key command="MoveMask" shortcut="Shift+Up" context="Selection">
        <param name="target" value="content" />
        <param name="direction" value="up" />
        <param name="units" value="tile-width" />
        <param name="quantity" value="1" />
      </key>
      <key command="MoveMask" shortcut="Shift+Down" context="Selection">
        <param name="target" value="content" />
        <param name="direction" value="down" />
        <param name="units" value="tile-height" />
        <param name="quantity" value="1" />
      </key>

      <!-- Move selection boundaries with Alt+arrows -->
      <key command="MoveMask" shortcut="Alt+Left" context="Selection">
        <param name="target" value="boundaries" />
        <param name="direction" value="left" />
        <param name="units" value="pixel" />
        <param name="quantity" value="1" />
      </key>
      <key command="MoveMask" shortcut="Alt+Right" context="Selection">
        <param name="target" value="boundaries" />
        <param name="direction" value="right" />
        <param name="units" value="pixel" />
        <param name="quantity" value="1" />
      </key>
      <key command="MoveMask" shortcut="Alt+Up" context="Selection">
        <param name="target" value="boundaries" />
        <param name="direction" value="up" />
        <param name="units" value="pixel" />
        <param name="quantity" value="1" />
      </key>
      <key command="MoveMask" shortcut="Alt+Down" context="Selection">
        <param name="target" value="boundaries" />
        <param name="direction" value="down" />
        <param name="units" value="pixel" />
        <param name="quantity" value="1" />
      </key>

      <key command="MoveMask" shortcut="Alt+Shift+Left" context="Selection">
        <param name="target" value="boundaries" />
        <param name="direction" value="left" />
        <param name="units" value="tile-width" />
        <param name="quantity" value="1" />
      </key>
      <key command="MoveMask" shortcut="Alt+Shift+Right" context="Selection">
        <param name="target" value="boundaries" />
        <param name="direction" value="right" />
        <param name="units" value="tile-height" />
        <param name="quantity" value="1" />
      </key>
      <key command="MoveMask" shortcut="Alt+Shift+Up" context="Selection">
        <param name="target" value="boundaries" />
        <param name="direction" value="up" />
        <param name="units" value="tile-width" />
        <param name="quantity" value="1" />
      </key>
      <key command="MoveMask" shortcut="Alt+Shift+Down" context="Selection">
        <param name="target" value="boundaries" />
        <param name="direction" value="down" />
        <param name="units" value="tile-height" />
        <param name="quantity" value="1" />
      </key>

    </commands>

    <!-- Keyboard shortcuts to select tools -->
    <tools>
      <key tool="rectangular_marquee" shortcut="M" />
      <key tool="elliptical_marquee" shortcut="Shift+M" />
      <key tool="lasso" shortcut="Q" />
      <key tool="polygonal_lasso" shortcut="Shift+Q" />
      <key tool="magic_wand" shortcut="W" />

      <key tool="pencil" shortcut="B" />
      <key tool="spray" shortcut="Shift+B" />

      <key tool="eraser" shortcut="E" />
      <key tool="eyedropper" shortcut="I" />
      <key tool="hand" shortcut="H" />
      <key tool="move" shortcut="V" />
      <key tool="zoom" shortcut="Z" />
      <!-- key tool="slice" shortcut="K" /-->

      <key tool="paint_bucket" shortcut="G" />

      <key tool="line" shortcut="L" />
      <key tool="curve" shortcut="Shift+L" />

      <key tool="rectangle" shortcut="U" />
      <key tool="filled_rectangle" shortcut="U" />
      <key tool="ellipse" shortcut="Shift+U" />
      <key tool="filled_ellipse" shortcut="Shift+U" />

      <key tool="contour" shortcut="D" />
      <key tool="polygon" shortcut="Shift+D" />

      <key tool="blur" shortcut="R" />
      <key tool="jumble" shortcut="R" />
    </tools>

    <!-- Editor Quicktools: these are modifiers to select quickly a
         tool without changing the current one -->
    <quicktools>
      <key tool="eyedropper" shortcut="Alt" />
      <key tool="move" shortcut="Ctrl" mac="Cmd" />
      <key tool="hand" shortcut="Space" />
    </quicktools>

    <!-- Special keyboard shortcuts for specific actions -->
    <actions>
      <!-- When you drag-and-drop the selection, pressing this
           keyboard shortcut you can copy instead of move -->
      <key action="CopySelection" shortcut="Ctrl" />

      <!-- When you move the selection, pressing this
           keyboard shortcut you can snap to grid -->
      <key action="SnapToGrid" shortcut="Alt" />

      <!-- When you move the selection, pressing this keyboard
           shortcut so you lock the movement to one axis -->
      <key action="LockAxis" shortcut="Shift" />

      <!-- When you rotate the selection, pressing this
           keyboard shortcut you activate angle snap -->
      <key action="AngleSnap" shortcut="Shift" />

      <!-- When you scale the selection, pressing this
           keyboard shortcut you maintain aspect ratio -->
      <key action="MaintainAspectRatio" shortcut="Shift" />

      <!-- Modifiers for selection tool -->
      <key action="AddSelection" shortcut="Shift" />
      <key action="SubtractSelection" shortcut="Shift+Alt" />

      <!-- Modifiers for move tool -->
      <key action="AutoSelectLayer" shortcut="Ctrl" mac="Cmd" />
    </actions>

  </keyboard>

  <menus>
    <!-- main bar menu -->
    <menu id="main_menu">
      <menu text="&amp;File">
        <item command="NewFile" text="&amp;New..." />
        <item command="OpenFile" text="&amp;Open..." />
        <item id="recent_list" text="Open &amp;Recent" />
        <separator />
        <item command="SaveFile" text="&amp;Save" />
        <item command="SaveFileAs" text="Save &amp;As..." />
        <item command="SaveFileCopyAs" text="Save Cop&amp;y As..." />
        <item command="CloseFile" text="&amp;Close" />
        <item command="CloseAllFiles" text="Close All" />
        <separator />
        <item command="ImportSpriteSheet" text="&amp;Import Sprite Sheet" />
        <item command="ExportSpriteSheet" text="&amp;Export Sprite Sheet" />
        <item command="RepeatLastExport" text="Repeat &amp;Last Export" />
        <separator />
        <item command="Exit" text="E&amp;xit" />
      </menu>
      <menu text="&amp;Edit">
        <item command="Undo" text="&amp;Undo" />
        <item command="Redo" text="&amp;Redo" />
        <separator />
        <item command="Cut" text="Cu&amp;t" />
        <item command="Copy" text="&amp;Copy" />
        <item command="Paste" text="&amp;Paste" />
        <item command="Clear" text="C&amp;lear" />
        <separator />
        <menu text="&amp;Rotate">
          <item command="Rotate" text="180">
            <param name="target" value="mask" />
            <param name="angle" value="180" />
          </item>
          <item command="Rotate" text="90 CW">
            <param name="target" value="mask" />
            <param name="angle" value="90" />
          </item>
          <item command="Rotate" text="90 CCW">
            <param name="target" value="mask" />
            <param name="angle" value="-90" />
          </item>
        </menu>
        <item command="Flip" text="Flip &amp;Horizontal">
          <param name="target" value="mask" />
          <param name="orientation" value="horizontal" />
        </item>
        <item command="Flip" text="Flip &amp;Vertical">
          <param name="target" value="mask" />
          <param name="orientation" value="vertical" />
        </item>
        <separator />
        <item command="ReplaceColor" text="R&amp;eplace Color..." />
        <item command="InvertColor" text="&amp;Invert" />
        <menu text="F&amp;X" id="fx_popup">
          <item command="ConvolutionMatrix" text="Convolution &amp;Matrix" />
          <item command="ColorCurve" text="&amp;Color Curve" />
          <separator />
          <item command="Despeckle" text="&amp;Despeckle (median filter)" />
        </menu>
        <separator />
        <item command="ConfigureTools" text="Tool&amp;s..." />
        <item command="KeyboardShortcuts" text="&amp;Keyboard Shortcuts..." />
        <item command="Options" text="Pre&amp;ferences..." />
      </menu>
      <menu text="&amp;Sprite">
        <item command="SpriteProperties" text="&amp;Properties..." />
        <menu text="Color &amp;Mode">
          <item command="ChangePixelFormat" text="&amp;RGB Color">
            <param name="format" value="rgb" />
          </item>
          <item command="ChangePixelFormat" text="&amp;Grayscale">
            <param name="format" value="grayscale" />
          </item>
          <item command="ChangePixelFormat" text="&amp;Indexed (No Dithering)">
            <param name="format" value="indexed" />
          </item>
          <item command="ChangePixelFormat" text="Indexed (Ordered &amp;Dither)">
            <param name="format" value="indexed" />
            <param name="dithering" value="ordered" />
          </item>
        </menu>
        <separator />
        <item command="DuplicateSprite" text="&amp;Duplicate..." />
        <separator />
        <item command="SpriteSize" text="&amp;Sprite Size..." />
        <item command="CanvasSize" text="&amp;Canvas Size..." />
        <menu text="&amp;Rotate Canvas">
          <item command="Rotate" text="180">
            <param name="target" value="canvas" />
            <param name="angle" value="180" />
          </item>
          <item command="Rotate" text="90 CW">
            <param name="target" value="canvas" />
            <param name="angle" value="90" />
          </item>
          <item command="Rotate" text="90 CCW">
            <param name="target" value="canvas" />
            <param name="angle" value="-90" />
          </item>
          <separator />
          <item command="Flip" text="Flip Canvas &amp;Horizontal">
            <param name="target" value="canvas" />
            <param name="orientation" value="horizontal" />
          </item>
          <item command="Flip" text="Flip Canvas &amp;Vertical">
            <param name="target" value="canvas" />
            <param name="orientation" value="vertical" />
          </item>
        </menu>
        <separator />
        <item command="CropSprite" text="Cr&amp;op" />
        <item command="AutocropSprite" text="&amp;Trim" />
      </menu>
      <menu text="&amp;Layer">
        <item command="LayerProperties" text="&amp;Properties..." />
        <separator />
        <item command="NewLayer" text="&amp;New Layer" />
        <item command="RemoveLayer" text="&amp;Remove Layer" />
        <item command="BackgroundFromLayer" text="&amp;Background from Layer" />
        <item command="LayerFromBackground" text="&amp;Layer from Background" />
        <separator />
        <item command="DuplicateLayer" text="&amp;Duplicate" />
        <item command="MergeDownLayer" text="&amp;Merge Down" />
        <item command="FlattenLayers" text="&amp;Flatten" />
      </menu>
      <menu text="F&amp;rame">
        <item command="FrameProperties" text="Frame &amp;Properties...">
          <param name="frame" value="current" />
        </item>
        <item command="CelProperties" text="&amp;Cel Properties..." />
        <separator />
        <item command="NewFrame" text="&amp;New Frame" />
        <item command="NewFrame" text="New &amp;Empty Frame">
          <param name="content" value="empty" />
        </item>
        <item command="RemoveFrame" text="&amp;Remove Frame" />
        <separator />
        <menu text="&amp;Jump to">
          <item command="GotoFirstFrame" text="&amp;First Frame" />
          <item command="GotoPreviousFrame" text="&amp;Previous Frame" />
          <item command="GotoNextFrame" text="&amp;Next Frame" />
          <item command="GotoLastFrame" text="&amp;Last Frame" />
          <separator />
          <item command="GotoFrame" text="&amp;Go to Frame" />
        </menu>
        <item command="PlayAnimation" text="&amp;Play Animation" />
        <separator />
        <item command="FrameProperties" text="Constant Frame Rate">
          <param name="frame" value="all" />
        </item>
        <item command="ReverseFrames" text="Re&amp;verse Frames" />
      </menu>
      <menu text="&amp;Palette">
        <item command="PaletteEditor" text="&amp;Palette Editor">
          <param name="switch" value="true" />
        </item>
        <separator />
        <item command="LoadPalette" text="&amp;Load Palette" />
        <item command="SavePalette" text="&amp;Save Palette" />
      </menu>
      <menu text="Selec&amp;t">
        <item command="MaskAll" text="&amp;All" />
        <item command="DeselectMask" text="&amp;Deselect" />
        <item command="ReselectMask" text="&amp;Reselect" />
        <item command="InvertMask" text="&amp;Inverse" />
        <separator />
        <item command="MaskByColor" text="&amp;Color Range" />
        <separator />
        <item command="LoadMask" text="&amp;Load from MSK file" />
        <item command="SaveMask" text="&amp;Save to MSK file" />
      </menu>
      <menu text="&amp;View">
        <item command="MakeUniqueEditor" text="Make &amp;Unique" />
        <item command="SplitEditorVertically" text="Split &amp;Vertically" />
        <item command="SplitEditorHorizontally" text="Split &amp;Horizontally" />
        <separator />
        <item command="ShowPixelGrid" text="Show &amp;Pixel Grid" />
        <item command="ShowGrid" text="Show &amp;Grid" />
        <item command="SnapToGrid" text="&amp;Snap to Grid" />
        <item command="GridSettings" text="Gri&amp;d Settings" />
        <separator />
        <item command="SetLoopSection" text="Set &amp;Loop Section" />
        <item command="ShowOnionSkin" text="Show &amp;Onion Skin" />
        <separator />
        <item command="Timeline" text="&amp;Timeline">
          <param name="switch" value="true" />
        </item>
        <item command="Preview" text="Previe&amp;w" />
        <separator />
        <item command="Refresh" text="&amp;Refresh &amp;&amp; Reload Skin" />
      </menu>
      <menu text="&amp;Help">
        <item command="Launch" text="Readme">
          <param name="type" value="url" />
          <param name="path" value="https://github.com/dacap/aseprite#readme" />
        </item>
        <separator />
        <item command="Launch" text="Quick &amp;Reference">
          <param name="type" value="url" />
          <param name="path" value="/quickref/" />
        </item>
        <item command="Launch" text="Documentation">
          <param name="type" value="url" />
          <param name="path" value="/docs/" />
        </item>
        <item command="Launch" text="Tutorial">
          <param name="type" value="url" />
          <param name="path" value="/tutorial/" />
        </item>
        <separator />
        <item command="Launch" text="Release Notes">
          <param name="type" value="url" />
          <param name="path" value="/release-notes/" />
        </item>
        <item command="Launch" text="Twitter">
          <param name="type" value="url" />
          <param name="path" value="http://twitter.com/aseprite" />
        </item>
        <separator />
        <item command="Launch" text="&amp;Donate">
          <param name="type" value="url" />
          <param name="path" value="/donate/" />
        </item>
        <item command="About" text="&amp;About" />
      </menu>
    </menu>

    <menu id="document_tab_popup">
      <item command="CloseFile" text="&amp;Close" />
      <separator />
      <item command="OpenWithApp" text="&amp;Open with OS" />
      <item command="OpenInFolder" text="Open in &amp;Folder" />
    </menu>

    <menu id="layer_popup">
      <item command="LayerProperties" text="&amp;Properties..." />
      <separator />
      <item command="NewLayer" text="&amp;New" />
      <item command="RemoveLayer" text="&amp;Remove" />
      <item command="BackgroundFromLayer" text="&amp;Background from Layer" />
      <item command="LayerFromBackground" text="&amp;Layer from Background" />
      <separator />
      <item command="DuplicateLayer" text="&amp;Duplicate..." />
      <item command="MergeDownLayer" text="&amp;Merge Down" />
      <item command="FlattenLayers" text="&amp;Flatten" />
    </menu>

    <menu id="frame_popup">
      <item command="FrameProperties" text="&amp;Properties...">
        <param name="frame" value="current" />
      </item>
      <separator />
      <item command="NewFrame" text="&amp;New" />
      <item command="NewFrame" text="&amp;New Empty Frame">
        <param name="content" value="empty" />
      </item>
      <item command="RemoveFrame" text="&amp;Remove" />
    </menu>

    <menu id="cel_popup">
      <item command="CelProperties" text="&amp;Properties..." />
      <separator />
      <item command="ClearCel" text="&amp;Clear" />
    </menu>

    <menu id="cel_movement_popup">
      <item command="MoveCel" text="&amp;Move" />
      <item command="CopyCel" text="&amp;Copy" />
      <separator />
      <item command="Cancel" text="Cancel">
        <param name="type" value="noop" />
      </item>
    </menu>
  </menus>

  <!-- tools -->
  <tools>

    <group id="selection_tools" text="Selection Tools">

      <tool id="rectangular_marquee"
            text="Rectangular Marquee Tool"
            fill="always"
            ink="selection"
            controller="two_points"
            pointshape="pixel"
            intertwine="as_rectangles"
            tracepolicy="last">
        <tooltip>*
        Left-button: replace/add to current selection.&#10;*
        Right-button: remove from current selection.
        </tooltip>
      </tool>

      <tool id="elliptical_marquee"
            text="Elliptical Marquee Tool"
            fill="always"
            ink="selection"
            controller="two_points"
            pointshape="pixel"
            intertwine="as_ellipses"
            tracepolicy="last">
        <tooltip>*
        Left-button: Replace/add to current selection.&#10;*
        Right-button: Remove from current selection.
        </tooltip>
      </tool>

      <tool id="lasso"
            text="Lasso Tool"
            fill="always"
            ink="selection"
            controller="freehand"
            pointshape="pixel"
            intertwine="as_lines"
            tracepolicy="accumulative">
        <tooltip>*
        Left-button: Replace/add to current selection.&#10;*
        Right-button: Remove from current selection.
        </tooltip>
      </tool>

      <tool id="polygonal_lasso"
            text="Polygonal Lasso Tool"
            fill="always"
            ink="selection"
            controller="point_by_point"
            pointshape="pixel"
            intertwine="as_lines"
            tracepolicy="last">
        <tooltip>*
        Left-button: Replace/add to current selection.&#10;*
        Right-button: Remove from current selection.
        </tooltip>
      </tool>

      <tool id="magic_wand"
            text="Magic Wand Tool"
            fill="always"
            ink="selection"
            controller="one_point"
            pointshape="floodfill"
            tracepolicy="accumulative">
        <tooltip>*
        Left-button: Replace/add to current selection.&#10;*
        Right-button: Remove from current selection.
        </tooltip>
      </tool>
    </group>

    <group id="pencil_tools" text="Pencil Tools">
      <tool id="pencil"
            text="Pencil Tool"
            ink="paint"
            controller="freehand"
            pointshape="brush"
            intertwine="as_lines"
            tracepolicy="accumulative"
            />
      <tool id="spray"
            text="Spray Tool"
            ink="paint"
            controller="freehand"
            pointshape="spray"
            tracepolicy="overlap"
            />
    </group>

    <group id="helpers_tools" text="Helpers Tools">
      <tool id="eraser"
            text="Eraser Tool"
            ink_left="eraser"
            ink_right="replace_fg_with_bg"
            controller="freehand"
            pointshape="brush"
            intertwine="as_lines"
            tracepolicy="accumulative"
            default_brush_size="8">
        <tooltip>*
        Left-button: Erase with the background color in `Background' layer&#10;
        or transparent color in any other layer.&#10;*
        Right-button: Replace foreground with background color.
        </tooltip>
      </tool>
      <tool id="eyedropper"
            text="Eyedropper Tool"
            ink_left="pick_fg"
            ink_right="pick_bg"
            controller="freehand"
            pointshape="pixel"
            />
    </group>

    <group id="view_tools" text="View Tools">
      <tool id="zoom"
            text="Zoom Tool"
            ink="zoom"
            controller="freehand"
            />
      <tool id="hand"
            text="Hand Tool"
            ink="scroll"
            controller="freehand"
            />
    </group>

    <group id="move_tools" text="Move Tools">
      <tool id="move"
            text="Move Tool"
            ink="move"
            controller="freehand"
            />
      <!-- tool id="slice"
            text="Slice Tool"
            fill="always"
            ink="slice"
            controller="two_points"
            pointshape="pixel"
            intertwine="as_rectangles"
            tracepolicy="last"
            /-->
    </group>

    <group id="paint_bucket" text="Paint Bucket Tool">
      <tool id="paint_bucket"
            text="Paint Bucket Tool"
            ink="paint"
            controller="one_point"
            pointshape="floodfill"
            tracepolicy="accumulative"
            />
    </group>

    <group id="perfect_traces" text="Perfect Traces">
      <tool id="line"
            text="Line Tool"
            ink="paint"
            controller="two_points"
            pointshape="brush"
            intertwine="as_lines"
            tracepolicy="last"
            />
      <tool id="curve"
            text="Curve Tool"
            ink="paint"
            controller="four_points"
            pointshape="brush"
            intertwine="as_bezier"
            tracepolicy="last"
            />
    </group>

    <group id="shapes" text="Shapes">
      <tool id="rectangle"
            text="Rectangle Tool"
            fill="optional"
            ink="paint"
            controller="two_points"
            pointshape="brush"
            intertwine="as_rectangles"
            tracepolicy="last"
            />
      <tool id="filled_rectangle"
            text="Filled Rectangle Tool"
            fill="always"
            ink="paint"
            controller="two_points"
            pointshape="brush"
            intertwine="as_rectangles"
            tracepolicy="last"
            />
      <tool id="ellipse"
            text="Ellipse Tool"
            fill="optional"
            ink="paint"
            controller="two_points"
            pointshape="brush"
            intertwine="as_ellipses"
            tracepolicy="last"
            />
      <tool id="filled_ellipse"
            text="Filled Ellipse Tool"
            fill="always"
            ink="paint"
            controller="two_points"
            pointshape="brush"
            intertwine="as_ellipses"
            tracepolicy="last"
            />
    </group>

    <group id="contours" text="Contours">
      <tool id="contour"
            text="Contour Tool"
            fill="always"
            ink="paint"
            controller="freehand"
            pointshape="brush"
            intertwine="as_lines"
            tracepolicy="accumulative"
            />
      <tool id="polygon"
            text="Polygon Tool"
            fill="always"
            ink="paint"
            controller="point_by_point"
            pointshape="brush"
            intertwine="as_lines"
            tracepolicy="last"
            />
    </group>

    <group id="effects" text="Effects">
      <tool id="blur"
            text="Blur Tool"
            ink="blur"
            controller="freehand"
            pointshape="brush"
            intertwine="as_lines"
            tracepolicy="overlap"
            default_brush_size="16"
            />
      <tool id="jumble"
            text="Jumble Tool"
            ink="jumble"
            controller="freehand"
            pointshape="brush"
            intertwine="as_lines"
            tracepolicy="overlap"
            default_brush_size="16"
            />
    </group>

  </tools>

</gui>
=======
<?xml version="1.0" encoding="utf-8"?>
<!-- ASE menus, tools and keyboard shortcuts -->
<gui version="1.0.8-dev">
  <!-- Keyboard shortcuts -->
  <keyboard version="1">

    <!-- Keyboard shortcuts for commands (menu options) -->
    <commands>
      <!-- File -->
      <key command="NewFile" shortcut="Ctrl+N" mac="Cmd+N" />
      <key command="OpenFile" shortcut="Ctrl+O" mac="Cmd+O" />
      <key command="SaveFile" shortcut="Ctrl+S" mac="Cmd+S" />
      <key command="SaveFileAs" shortcut="Ctrl+Shift+S" mac="Cmd+Shift+S" />
      <key command="SaveFileCopyAs" shortcut="Ctrl+Shift+C" mac="Cmd+Shift+C" />
      <key command="CloseFile" shortcut="Ctrl+W" mac="Cmd+W" />
      <key command="CloseAllFiles" shortcut="Ctrl+Shift+W" mac="Cmd+Shift+W" />
      <key command="ImportSpriteSheet" shortcut="Ctrl+I" mac="Cmd+I" />
      <key command="RepeatLastExport" shortcut="Ctrl+Shift+X" mac="Cmd+Shift+X" />
      <key command="AdvancedMode" shortcut="F11" />
      <key command="DeveloperConsole" shortcut="F12" />
      <key command="Exit" win="Ctrl+Q" linux="Ctrl+Q" mac="Cmd+Q" />
      <key command="Exit" win="Alt+F4" />
      <key command="Cancel" shortcut="Esc">
        <param name="type" value="all" />
      </key>
      <!-- Edit -->
      <key command="Undo" shortcut="Ctrl+Z" mac="Cmd+Z" />
      <key command="Undo" shortcut="Ctrl+U" mac="Cmd+U" />
      <key command="Redo" shortcut="Ctrl+Y" mac="Cmd+Y" />
      <key command="Redo" shortcut="Ctrl+R" mac="Cmd+R" />
      <key command="Redo" shortcut="Ctrl+Shift+Z" mac="Cmd+Shift+Z" />
      <key command="Cut" shortcut="Ctrl+X" mac="Cmd+X" />
      <key command="Cut" shortcut="Shift+Del" />
      <key command="Copy" shortcut="Ctrl+C" mac="Cmd+C" />
      <key command="Copy" shortcut="Ctrl+Ins" mac="Cmd+Ins" />
      <key command="Paste" shortcut="Ctrl+V" mac="Cmd+V" />
      <key command="Paste" shortcut="Shift+Ins" />
      <key command="Clear" shortcut="Del" />
      <key command="Clear" shortcut="Backspace" />
      <key command="Flip" shortcut="Shift+H">
        <param name="target" value="mask" />
        <param name="orientation" value="horizontal" />
      </key>
      <key command="Flip" shortcut="Shift+V">
        <param name="target" value="mask" />
        <param name="orientation" value="vertical" />
      </key>
      <key command="ReplaceColor" shortcut="Shift+R" />
      <key command="ConvolutionMatrix" shortcut="F9" />
      <key command="ColorCurve" shortcut="Ctrl+M" mac="Cmd+M" />
      <key command="ColorCurve" shortcut="F10" />
      <key command="ConfigureTools" shortcut="C" />
      <key command="Options" shortcut="Ctrl+K" mac="Cmd+," />
      <key command="Options" shortcut="Ctrl+Shift+O" mac="Cmd+Shift+O" /> <!-- TODO remove this shortcut in v1.1 -->
      <key command="KeyboardShortcuts" shortcut="Ctrl+Alt+Shift+K" mac="Cmd+Alt+Shift+K" />
      <!-- Sprite -->
      <key command="SpriteProperties" shortcut="Ctrl+P" mac="Cmd+P" />
      <!-- Layer -->
      <key command="LayerProperties" shortcut="Shift+P" />
      <key command="NewLayer" shortcut="Shift+N" />
      <key command="GotoPreviousLayer" shortcut="Down" context="Normal" />
      <key command="GotoNextLayer" shortcut="Up" context="Normal" />
      <!-- Frame -->
      <key command="NewFrame" shortcut="Alt+N" />
      <key command="NewFrame" shortcut="Alt+B">
        <param name="content" value="empty" />
      </key>
      <key command="RemoveFrame" shortcut="Alt+C" />
      <key command="FrameProperties" shortcut="P">
        <param name="frame" value="current" />
      </key>
      <key command="ReverseFrames" shortcut="Alt+I" />
      <key command="GotoFirstFrame" shortcut="Home" />
      <key command="GotoPreviousFrame" shortcut="Left" context="Normal" />
      <key command="GotoNextFrame" shortcut="Right" context="Normal" />
      <key command="GotoPreviousFrame" shortcut="," />
      <key command="GotoNextFrame" shortcut="." />
      <key command="GotoLastFrame" shortcut="End" />
      <key command="GotoFrame" shortcut="Alt+G" />
      <key command="PlayAnimation" shortcut="Enter" />
      <!-- Select -->
      <key command="MaskAll" shortcut="Ctrl+A" mac="Cmd+A" />
      <key command="DeselectMask" shortcut="Ctrl+D" mac="Cmd+D" />
      <key command="ReselectMask" shortcut="Ctrl+Shift+D" mac="Cmd+Shift+D" />
      <key command="InvertMask" shortcut="Ctrl+Shift+I" mac="Cmd+Shift+I" />
      <!-- View -->
      <key command="Refresh" shortcut="F5" />
      <key command="MakeUniqueEditor" shortcut="Ctrl+1" mac="Cmd+1" />
      <key command="SplitEditorVertically" shortcut="Ctrl+2" mac="Cmd+2" />
      <key command="SplitEditorHorizontally" shortcut="Ctrl+3" mac="Cmd+3" />
      <key command="Preview" shortcut="F8" />
      <key command="ShowGrid" shortcut="Shift+G" />
      <key command="ShowPixelGrid" shortcut="Alt+Shift+G" />
      <key command="SnapToGrid" shortcut="Shift+S" />
      <key command="SetLoopSection" shortcut="F2" />
      <key command="ShowOnionSkin" shortcut="F3" />
      <key command="Timeline" shortcut="Tab">
        <param name="switch" value="true" />
      </key>
      <key command="PaletteEditor" shortcut="F4">
        <param name="switch" value="true" />
      </key>
      <!-- Tabs -->
      <key command="GotoNextTab" shortcut="Ctrl+Tab" mac="Cmd+Tab" />
      <key command="GotoPreviousTab" shortcut="Ctrl+Shift+Tab" mac="Cmd+Shift+Tab" />
      <!-- Others -->
      <key command="SwitchColors" shortcut="X" />
      <key command="ChangeColor" shortcut="9">
        <param name="target" value="foreground" />
        <param name="change" value="decrement-index" />
      </key>
      <key command="ChangeColor" shortcut="0">
        <param name="target" value="foreground" />
        <param name="change" value="increment-index" />
      </key>
      <key command="ChangeColor" shortcut="[">
        <param name="target" value="foreground" />
        <param name="change" value="decrement-index" />
      </key>
      <key command="ChangeColor" shortcut="]">
        <param name="target" value="foreground" />
        <param name="change" value="increment-index" />
      </key>
      <key command="ChangeColor" shortcut="Ctrl+9">
        <param name="target" value="background" mac="Cmd+9" />
        <param name="change" value="decrement-index" />
      </key>
      <key command="ChangeColor" shortcut="Ctrl+0">
        <param name="target" value="background" mac="Cmd+0" />
        <param name="change" value="increment-index" />
      </key>

      <!-- Modify brush size with +/- signs -->
      <key command="ChangeBrush" shortcut="+">
        <param name="change" value="increment-size" />
      </key>
      <key command="ChangeBrush" shortcut="-">
        <param name="change" value="decrement-size" />
      </key>
      <key command="ChangeBrush" shortcut="Plus Pad">
        <param name="change" value="increment-size" />
      </key>
      <key command="ChangeBrush" shortcut="Minus Pad">
        <param name="change" value="decrement-size" />
      </key>

      <!-- Zoom -->
      <key command="Zoom" shortcut="1"><param name="percentage" value="100" /></key>
      <key command="Zoom" shortcut="2"><param name="percentage" value="200" /></key>
      <key command="Zoom" shortcut="3"><param name="percentage" value="400" /></key>
      <key command="Zoom" shortcut="4"><param name="percentage" value="800" /></key>
      <key command="Zoom" shortcut="5"><param name="percentage" value="1600" /></key>
      <key command="Zoom" shortcut="6"><param name="percentage" value="3200" /></key>
      <key command="Zoom" shortcut="Ctrl+Plus Pad" mac="Cmd+Plus Pad">
        <param name="action" value="in" />
      </key>
      <key command="Zoom" shortcut="Ctrl+Minus Pad" mac="Cmd+Minus Pad">
        <param name="action" value="out" />
      </key>

      <!-- Scroll with arrows -->
      <key command="Scroll" shortcut="Space+Left">
        <param name="direction" value="left" />
        <param name="units" value="zoomed-pixel" />
        <param name="quantity" value="1" />
      </key>
      <key command="Scroll" shortcut="Space+Right">
        <param name="direction" value="right" />
        <param name="units" value="zoomed-pixel" />
        <param name="quantity" value="1" />
      </key>
      <key command="Scroll" shortcut="Space+Up">
        <param name="direction" value="up" />
        <param name="units" value="zoomed-pixel" />
        <param name="quantity" value="1" />
      </key>
      <key command="Scroll" shortcut="Space+Down">
        <param name="direction" value="down" />
        <param name="units" value="zoomed-pixel" />
        <param name="quantity" value="1" />
      </key>

      <key command="Scroll" shortcut="Shift+Space+Left">
        <param name="direction" value="left" />
        <param name="units" value="zoomed-tile-width" />
        <param name="quantity" value="1" />
      </key>
      <key command="Scroll" shortcut="Shift+Space+Right">
        <param name="direction" value="right" />
        <param name="units" value="zoomed-tile-width" />
        <param name="quantity" value="1" />
      </key>
      <key command="Scroll" shortcut="Shift+Space+Up">
        <param name="direction" value="up" />
        <param name="units" value="zoomed-tile-height" />
        <param name="quantity" value="1" />
      </key>
      <key command="Scroll" shortcut="Shift+Space+Down">
        <param name="direction" value="down" />
        <param name="units" value="zoomed-tile-height" />
        <param name="quantity" value="1" />
      </key>

      <!-- Move selection with arrows -->
      <key command="MoveMask" shortcut="Left" context="Selection">
        <param name="target" value="content" />
        <param name="direction" value="left" />
        <param name="units" value="pixel" />
        <param name="quantity" value="1" />
      </key>
      <key command="MoveMask" shortcut="Right" context="Selection">
        <param name="target" value="content" />
        <param name="direction" value="right" />
        <param name="units" value="pixel" />
        <param name="quantity" value="1" />
      </key>
      <key command="MoveMask" shortcut="Up" context="Selection">
        <param name="target" value="content" />
        <param name="direction" value="up" />
        <param name="units" value="pixel" />
        <param name="quantity" value="1" />
      </key>
      <key command="MoveMask" shortcut="Down" context="Selection">
        <param name="target" value="content" />
        <param name="direction" value="down" />
        <param name="units" value="pixel" />
        <param name="quantity" value="1" />
      </key>

      <key command="MoveMask" shortcut="Shift+Left" context="Selection">
        <param name="target" value="content" />
        <param name="direction" value="left" />
        <param name="units" value="tile-width" />
        <param name="quantity" value="1" />
      </key>
      <key command="MoveMask" shortcut="Shift+Right" context="Selection">
        <param name="target" value="content" />
        <param name="direction" value="right" />
        <param name="units" value="tile-height" />
        <param name="quantity" value="1" />
      </key>
      <key command="MoveMask" shortcut="Shift+Up" context="Selection">
        <param name="target" value="content" />
        <param name="direction" value="up" />
        <param name="units" value="tile-width" />
        <param name="quantity" value="1" />
      </key>
      <key command="MoveMask" shortcut="Shift+Down" context="Selection">
        <param name="target" value="content" />
        <param name="direction" value="down" />
        <param name="units" value="tile-height" />
        <param name="quantity" value="1" />
      </key>

      <!-- Move selection boundaries with Alt+arrows -->
      <key command="MoveMask" shortcut="Alt+Left" context="Selection">
        <param name="target" value="boundaries" />
        <param name="direction" value="left" />
        <param name="units" value="pixel" />
        <param name="quantity" value="1" />
      </key>
      <key command="MoveMask" shortcut="Alt+Right" context="Selection">
        <param name="target" value="boundaries" />
        <param name="direction" value="right" />
        <param name="units" value="pixel" />
        <param name="quantity" value="1" />
      </key>
      <key command="MoveMask" shortcut="Alt+Up" context="Selection">
        <param name="target" value="boundaries" />
        <param name="direction" value="up" />
        <param name="units" value="pixel" />
        <param name="quantity" value="1" />
      </key>
      <key command="MoveMask" shortcut="Alt+Down" context="Selection">
        <param name="target" value="boundaries" />
        <param name="direction" value="down" />
        <param name="units" value="pixel" />
        <param name="quantity" value="1" />
      </key>

      <key command="MoveMask" shortcut="Alt+Shift+Left" context="Selection">
        <param name="target" value="boundaries" />
        <param name="direction" value="left" />
        <param name="units" value="tile-width" />
        <param name="quantity" value="1" />
      </key>
      <key command="MoveMask" shortcut="Alt+Shift+Right" context="Selection">
        <param name="target" value="boundaries" />
        <param name="direction" value="right" />
        <param name="units" value="tile-height" />
        <param name="quantity" value="1" />
      </key>
      <key command="MoveMask" shortcut="Alt+Shift+Up" context="Selection">
        <param name="target" value="boundaries" />
        <param name="direction" value="up" />
        <param name="units" value="tile-width" />
        <param name="quantity" value="1" />
      </key>
      <key command="MoveMask" shortcut="Alt+Shift+Down" context="Selection">
        <param name="target" value="boundaries" />
        <param name="direction" value="down" />
        <param name="units" value="tile-height" />
        <param name="quantity" value="1" />
      </key>

    </commands>

    <!-- Keyboard shortcuts to select tools -->
    <tools>
      <key tool="rectangular_marquee" shortcut="M" />
      <key tool="elliptical_marquee" shortcut="Shift+M" />
      <key tool="lasso" shortcut="Q" />
      <key tool="polygonal_lasso" shortcut="Shift+Q" />
      <key tool="magic_wand" shortcut="W" />

      <key tool="pencil" shortcut="B" />
      <key tool="spray" shortcut="Shift+B" />

      <key tool="eraser" shortcut="E" />
      <key tool="eyedropper" shortcut="I" />
      <key tool="hand" shortcut="H" />
      <key tool="move" shortcut="V" />
      <key tool="zoom" shortcut="Z" />
      <!-- key tool="slice" shortcut="K" /-->

      <key tool="paint_bucket" shortcut="G" />

      <key tool="line" shortcut="L" />
      <key tool="curve" shortcut="Shift+L" />

      <key tool="rectangle" shortcut="U" />
      <key tool="filled_rectangle" shortcut="U" />
      <key tool="ellipse" shortcut="Shift+U" />
      <key tool="filled_ellipse" shortcut="Shift+U" />

      <key tool="contour" shortcut="D" />
      <key tool="polygon" shortcut="Shift+D" />

      <key tool="blur" shortcut="R" />
      <key tool="jumble" shortcut="R" />
    </tools>

    <!-- Editor Quicktools: these are modifiers to select quickly a
         tool without changing the current one -->
    <quicktools>
      <key tool="eyedropper" shortcut="Alt" />
      <key tool="move" shortcut="Ctrl" mac="Cmd" />
      <key tool="hand" shortcut="Space" />
    </quicktools>

    <!-- Special keyboard shortcuts for specific actions -->
    <actions>
      <!-- When you drag-and-drop the selection, pressing this
           keyboard shortcut you can copy instead of move -->
      <key action="CopySelection" shortcut="Ctrl" />

      <!-- When you move the selection, pressing this
           keyboard shortcut you can snap to grid -->
      <key action="SnapToGrid" shortcut="Alt" />

      <!-- When you move the selection, pressing this keyboard
           shortcut so you lock the movement to one axis -->
      <key action="LockAxis" shortcut="Shift" />

      <!-- When you rotate the selection, pressing this
           keyboard shortcut you activate angle snap -->
      <key action="AngleSnap" shortcut="Shift" />

      <!-- When you scale the selection, pressing this
           keyboard shortcut you maintain aspect ratio -->
      <key action="MaintainAspectRatio" shortcut="Shift" />

      <!-- Modifiers for selection tool -->
      <key action="AddSelection" shortcut="Shift" />
      <key action="SubtractSelection" shortcut="Shift+Alt" />

      <!-- Modifiers for move tool -->
      <key action="AutoSelectLayer" shortcut="Ctrl" mac="Cmd" />
    </actions>

  </keyboard>

  <menus>
    <!-- main bar menu -->
    <menu id="main_menu">
      <menu text="&amp;File">
        <item command="NewFile" text="&amp;New..." />
        <item command="OpenFile" text="&amp;Open..." />
        <item id="recent_list" text="Open &amp;Recent" />
        <separator />
        <item command="SaveFile" text="&amp;Save" />
        <item command="SaveFileAs" text="Save &amp;As..." />
        <item command="SaveFileCopyAs" text="Save Cop&amp;y As..." />
        <item command="CloseFile" text="&amp;Close" />
        <item command="CloseAllFiles" text="Close All" />
        <separator />
        <item command="ImportSpriteSheet" text="&amp;Import Sprite Sheet" />
        <item command="ExportSpriteSheet" text="&amp;Export Sprite Sheet" />
        <item command="RepeatLastExport" text="Repeat &amp;Last Export" />
        <separator />
        <item command="Exit" text="E&amp;xit" />
      </menu>
      <menu text="&amp;Edit">
        <item command="Undo" text="&amp;Undo" />
        <item command="Redo" text="&amp;Redo" />
        <separator />
        <item command="Cut" text="Cu&amp;t" />
        <item command="Copy" text="&amp;Copy" />
        <item command="Paste" text="&amp;Paste" />
        <item command="Clear" text="C&amp;lear" />
        <separator />
        <menu text="&amp;Rotate">
          <item command="Rotate" text="180">
            <param name="target" value="mask" />
            <param name="angle" value="180" />
          </item>
          <item command="Rotate" text="90 CW">
            <param name="target" value="mask" />
            <param name="angle" value="90" />
          </item>
          <item command="Rotate" text="90 CCW">
            <param name="target" value="mask" />
            <param name="angle" value="-90" />
          </item>
        </menu>
        <item command="Flip" text="Flip &amp;Horizontal">
          <param name="target" value="mask" />
          <param name="orientation" value="horizontal" />
        </item>
        <item command="Flip" text="Flip &amp;Vertical">
          <param name="target" value="mask" />
          <param name="orientation" value="vertical" />
        </item>
        <separator />
        <item command="ReplaceColor" text="R&amp;eplace Color..." />
        <item command="InvertColor" text="&amp;Invert" />
        <menu text="F&amp;X" id="fx_popup">
          <item command="ConvolutionMatrix" text="Convolution &amp;Matrix" />
          <item command="ColorCurve" text="&amp;Color Curve" />
          <separator />
          <item command="Despeckle" text="&amp;Despeckle (median filter)" />
        </menu>
        <separator />
        <item command="ConfigureTools" text="Tool&amp;s..." />
        <item command="KeyboardShortcuts" text="&amp;Keyboard Shortcuts..." />
        <item command="Options" text="Pre&amp;ferences..." />
      </menu>
      <menu text="&amp;Sprite">
        <item command="SpriteProperties" text="&amp;Properties..." />
        <menu text="Color &amp;Mode">
          <item command="ChangePixelFormat" text="&amp;RGB Color">
            <param name="format" value="rgb" />
          </item>
          <item command="ChangePixelFormat" text="&amp;Grayscale">
            <param name="format" value="grayscale" />
          </item>
          <item command="ChangePixelFormat" text="&amp;Indexed (No Dithering)">
            <param name="format" value="indexed" />
          </item>
          <item command="ChangePixelFormat" text="Indexed (Ordered &amp;Dither)">
            <param name="format" value="indexed" />
            <param name="dithering" value="ordered" />
          </item>
        </menu>
        <separator />
        <item command="DuplicateSprite" text="&amp;Duplicate..." />
        <separator />
        <item command="SpriteSize" text="&amp;Sprite Size..." />
        <item command="CanvasSize" text="&amp;Canvas Size..." />
        <menu text="&amp;Rotate Canvas">
          <item command="Rotate" text="180">
            <param name="target" value="canvas" />
            <param name="angle" value="180" />
          </item>
          <item command="Rotate" text="90 CW">
            <param name="target" value="canvas" />
            <param name="angle" value="90" />
          </item>
          <item command="Rotate" text="90 CCW">
            <param name="target" value="canvas" />
            <param name="angle" value="-90" />
          </item>
          <separator />
          <item command="Flip" text="Flip Canvas &amp;Horizontal">
            <param name="target" value="canvas" />
            <param name="orientation" value="horizontal" />
          </item>
          <item command="Flip" text="Flip Canvas &amp;Vertical">
            <param name="target" value="canvas" />
            <param name="orientation" value="vertical" />
          </item>
        </menu>
        <separator />
        <item command="CropSprite" text="Cr&amp;op" />
        <item command="AutocropSprite" text="&amp;Trim" />
      </menu>
      <menu text="&amp;Layer">
        <item command="LayerProperties" text="&amp;Properties..." />
        <separator />
        <item command="NewLayer" text="&amp;New Layer" />
        <item command="RemoveLayer" text="&amp;Remove Layer" />
        <item command="BackgroundFromLayer" text="&amp;Background from Layer" />
        <item command="LayerFromBackground" text="&amp;Layer from Background" />
        <separator />
        <item command="DuplicateLayer" text="&amp;Duplicate" />
        <item command="MergeDownLayer" text="&amp;Merge Down" />
        <item command="FlattenLayers" text="&amp;Flatten" />
      </menu>
      <menu text="F&amp;rame">
        <item command="FrameProperties" text="Frame &amp;Properties...">
          <param name="frame" value="current" />
        </item>
        <item command="CelProperties" text="&amp;Cel Properties..." />
        <separator />
        <item command="NewFrame" text="&amp;New Frame" />
        <item command="NewFrame" text="New &amp;Empty Frame">
          <param name="content" value="empty" />
        </item>
        <item command="RemoveFrame" text="&amp;Remove Frame" />
        <separator />
        <menu text="&amp;Jump to">
          <item command="GotoFirstFrame" text="&amp;First Frame" />
          <item command="GotoPreviousFrame" text="&amp;Previous Frame" />
          <item command="GotoNextFrame" text="&amp;Next Frame" />
          <item command="GotoLastFrame" text="&amp;Last Frame" />
          <separator />
          <item command="GotoFrame" text="&amp;Go to Frame" />
        </menu>
        <item command="PlayAnimation" text="&amp;Play Animation" />
        <separator />
        <item command="FrameProperties" text="Constant Frame Rate">
          <param name="frame" value="all" />
        </item>
        <item command="ReverseFrames" text="Re&amp;verse Frames" />
      </menu>
      <menu text="&amp;Palette">
        <item command="PaletteEditor" text="&amp;Palette Editor">
          <param name="switch" value="true" />
        </item>
        <separator />
        <item command="LoadPalette" text="&amp;Load Palette" />
        <item command="SavePalette" text="&amp;Save Palette" />
      </menu>
      <menu text="Selec&amp;t">
        <item command="MaskAll" text="&amp;All" />
        <item command="DeselectMask" text="&amp;Deselect" />
        <item command="ReselectMask" text="&amp;Reselect" />
        <item command="InvertMask" text="&amp;Inverse" />
        <separator />
        <item command="MaskByColor" text="&amp;Color Range" />
        <separator />
        <item command="LoadMask" text="&amp;Load from MSK file" />
        <item command="SaveMask" text="&amp;Save to MSK file" />
      </menu>
      <menu text="&amp;View">
        <item command="MakeUniqueEditor" text="Make &amp;Unique" />
        <item command="SplitEditorVertically" text="Split &amp;Vertically" />
        <item command="SplitEditorHorizontally" text="Split &amp;Horizontally" />
        <separator />
        <item command="ShowPixelGrid" text="Show &amp;Pixel Grid" />
        <item command="ShowGrid" text="Show &amp;Grid" />
        <item command="SnapToGrid" text="&amp;Snap to Grid" />
        <item command="GridSettings" text="Gri&amp;d Settings" />
        <separator />
        <item command="SetLoopSection" text="Set &amp;Loop Section" />
        <item command="ShowOnionSkin" text="Show &amp;Onion Skin" />
        <separator />
        <item command="Timeline" text="&amp;Timeline">
          <param name="switch" value="true" />
        </item>
        <item command="Preview" text="Previe&amp;w" />
        <separator />
        <item command="Refresh" text="&amp;Refresh &amp;&amp; Reload Skin" />
      </menu>
      <menu text="&amp;Help">
        <item command="Launch" text="Readme">
          <param name="type" value="url" />
          <param name="path" value="https://github.com/dacap/aseprite#readme" />
        </item>
        <separator />
        <item command="Launch" text="Quick &amp;Reference">
          <param name="type" value="url" />
          <param name="path" value="/quickref/" />
        </item>
        <item command="Launch" text="Documentation">
          <param name="type" value="url" />
          <param name="path" value="/docs/" />
        </item>
        <item command="Launch" text="Tutorial">
          <param name="type" value="url" />
          <param name="path" value="/tutorial/" />
        </item>
        <separator />
        <item command="Launch" text="Release Notes">
          <param name="type" value="url" />
          <param name="path" value="/release-notes/" />
        </item>
        <item command="Launch" text="Twitter">
          <param name="type" value="url" />
          <param name="path" value="http://twitter.com/aseprite" />
        </item>
        <separator />
        <item command="Launch" text="&amp;Donate">
          <param name="type" value="url" />
          <param name="path" value="/donate/" />
        </item>
        <item command="About" text="&amp;About" />
      </menu>
    </menu>

    <menu id="document_tab_popup">
      <item command="CloseFile" text="&amp;Close" />
      <separator />
      <item command="OpenWithApp" text="&amp;Open with OS" />
      <item command="OpenInFolder" text="Open in &amp;Folder" />
    </menu>

    <menu id="layer_popup">
      <item command="LayerProperties" text="&amp;Properties..." />
      <separator />
      <item command="NewLayer" text="&amp;New" />
      <item command="RemoveLayer" text="&amp;Remove" />
      <item command="BackgroundFromLayer" text="&amp;Background from Layer" />
      <item command="LayerFromBackground" text="&amp;Layer from Background" />
      <separator />
      <item command="DuplicateLayer" text="&amp;Duplicate..." />
      <item command="MergeDownLayer" text="&amp;Merge Down" />
      <item command="FlattenLayers" text="&amp;Flatten" />
    </menu>

    <menu id="frame_popup">
      <item command="FrameProperties" text="&amp;Properties...">
        <param name="frame" value="current" />
      </item>
      <separator />
      <item command="NewFrame" text="&amp;New" />
      <item command="NewFrame" text="&amp;New Empty Frame">
        <param name="content" value="empty" />
      </item>
      <item command="RemoveFrame" text="&amp;Remove" />
    </menu>

    <menu id="cel_popup">
      <item command="CelProperties" text="&amp;Properties..." />
      <separator />
      <item command="ClearCel" text="&amp;Clear" />
    </menu>

    <menu id="cel_movement_popup">
      <item command="MoveCel" text="&amp;Move" />
      <item command="CopyCel" text="&amp;Copy" />
      <separator />
      <item command="Cancel" text="Cancel">
        <param name="type" value="noop" />
      </item>
    </menu>
  </menus>

  <!-- tools -->
  <tools>

    <group id="selection_tools" text="Selection Tools">

      <tool id="rectangular_marquee"
            text="Rectangular Marquee Tool"
            fill="always"
            ink="selection"
            controller="two_points"
            pointshape="pixel"
            intertwine="as_rectangles"
            tracepolicy="last">
        <tooltip>*
        Left-button: replace/add to current selection.&#10;*
        Right-button: remove from current selection.
        </tooltip>
      </tool>

      <tool id="elliptical_marquee"
            text="Elliptical Marquee Tool"
            fill="always"
            ink="selection"
            controller="two_points"
            pointshape="pixel"
            intertwine="as_ellipses"
            tracepolicy="last">
        <tooltip>*
        Left-button: Replace/add to current selection.&#10;*
        Right-button: Remove from current selection.
        </tooltip>
      </tool>

      <tool id="lasso"
            text="Lasso Tool"
            fill="always"
            ink="selection"
            controller="freehand"
            pointshape="pixel"
            intertwine="as_lines"
            tracepolicy="accumulative">
        <tooltip>*
        Left-button: Replace/add to current selection.&#10;*
        Right-button: Remove from current selection.
        </tooltip>
      </tool>

      <tool id="polygonal_lasso"
            text="Polygonal Lasso Tool"
            fill="always"
            ink="selection"
            controller="point_by_point"
            pointshape="pixel"
            intertwine="as_lines"
            tracepolicy="last">
        <tooltip>*
        Left-button: Replace/add to current selection.&#10;*
        Right-button: Remove from current selection.
        </tooltip>
      </tool>

      <tool id="magic_wand"
            text="Magic Wand Tool"
            fill="always"
            ink="selection"
            controller="one_point"
            pointshape="floodfill"
            tracepolicy="accumulative">
        <tooltip>*
        Left-button: Replace/add to current selection.&#10;*
        Right-button: Remove from current selection.
        </tooltip>
      </tool>
    </group>

    <group id="pencil_tools" text="Pencil Tools">
      <tool id="pencil"
            text="Pencil Tool"
            ink="paint"
            controller="freehand"
            pointshape="brush"
            intertwine="as_lines"
            tracepolicy="accumulative"
            />
      <tool id="spray"
            text="Spray Tool"
            ink="paint"
            controller="freehand"
            pointshape="spray"
            tracepolicy="overlap"
            />
    </group>

    <group id="helpers_tools" text="Helpers Tools">
      <tool id="eraser"
            text="Eraser Tool"
            ink_left="eraser"
            ink_right="replace_fg_with_bg"
            controller="freehand"
            pointshape="brush"
            intertwine="as_lines"
            tracepolicy="accumulative"
            default_brush_size="8">
        <tooltip>*
        Left-button: Erase with the background color in `Background' layer&#10;
        or transparent color in any other layer.&#10;*
        Right-button: Replace foreground with background color.
        </tooltip>
      </tool>
      <tool id="eyedropper"
            text="Eyedropper Tool"
            ink_left="pick_fg"
            ink_right="pick_bg"
            controller="freehand"
            pointshape="pixel"
            />
    </group>

    <group id="view_tools" text="View Tools">
      <tool id="zoom"
            text="Zoom Tool"
            ink="zoom"
            controller="freehand"
            />
      <tool id="hand"
            text="Hand Tool"
            ink="scroll"
            controller="freehand"
            />
    </group>

    <group id="move_tools" text="Move Tools">
      <tool id="move"
            text="Move Tool"
            ink="move"
            controller="freehand"
            />
      <!-- tool id="slice"
            text="Slice Tool"
            fill="always"
            ink="slice"
            controller="two_points"
            pointshape="pixel"
            intertwine="as_rectangles"
            tracepolicy="last"
            /-->
    </group>

    <group id="paint_bucket" text="Paint Bucket Tool">
      <tool id="paint_bucket"
            text="Paint Bucket Tool"
            ink="paint"
            controller="one_point"
            pointshape="floodfill"
            tracepolicy="accumulative"
            />
    </group>

    <group id="perfect_traces" text="Perfect Traces">
      <tool id="line"
            text="Line Tool"
            ink="paint"
            controller="two_points"
            pointshape="brush"
            intertwine="as_lines"
            tracepolicy="last"
            />
      <tool id="curve"
            text="Curve Tool"
            ink="paint"
            controller="four_points"
            pointshape="brush"
            intertwine="as_bezier"
            tracepolicy="last"
            />
    </group>

    <group id="shapes" text="Shapes">
      <tool id="rectangle"
            text="Rectangle Tool"
            fill="optional"
            ink="paint"
            controller="two_points"
            pointshape="brush"
            intertwine="as_rectangles"
            tracepolicy="last"
            />
      <tool id="filled_rectangle"
            text="Filled Rectangle Tool"
            fill="always"
            ink="paint"
            controller="two_points"
            pointshape="brush"
            intertwine="as_rectangles"
            tracepolicy="last"
            />
      <tool id="ellipse"
            text="Ellipse Tool"
            fill="optional"
            ink="paint"
            controller="two_points"
            pointshape="brush"
            intertwine="as_ellipses"
            tracepolicy="last"
            />
      <tool id="filled_ellipse"
            text="Filled Ellipse Tool"
            fill="always"
            ink="paint"
            controller="two_points"
            pointshape="brush"
            intertwine="as_ellipses"
            tracepolicy="last"
            />
    </group>

    <group id="contours" text="Contours">
      <tool id="contour"
            text="Contour Tool"
            fill="always"
            ink="paint"
            controller="freehand"
            pointshape="brush"
            intertwine="as_lines"
            tracepolicy="accumulative"
            />
      <tool id="polygon"
            text="Polygon Tool"
            fill="always"
            ink="paint"
            controller="point_by_point"
            pointshape="brush"
            intertwine="as_lines"
            tracepolicy="last"
            />
    </group>

    <group id="effects" text="Effects">
      <tool id="blur"
            text="Blur Tool"
            ink="blur"
            controller="freehand"
            pointshape="brush"
            intertwine="as_lines"
            tracepolicy="overlap"
            default_brush_size="16"
            />
      <tool id="jumble"
            text="Jumble Tool"
            ink="jumble"
            controller="freehand"
            pointshape="brush"
            intertwine="as_lines"
            tracepolicy="overlap"
            default_brush_size="16"
            />
    </group>

  </tools>

</gui>
>>>>>>> dc5fcd62
<|MERGE_RESOLUTION|>--- conflicted
+++ resolved
@@ -1,4 +1,3 @@
-<<<<<<< HEAD
 <?xml version="1.0" encoding="utf-8"?>
 <!-- ASE menus, tools and keyboard shortcuts -->
 <gui version="1.1.0-dev">
@@ -917,925 +916,4 @@
 
   </tools>
 
-</gui>
-=======
-<?xml version="1.0" encoding="utf-8"?>
-<!-- ASE menus, tools and keyboard shortcuts -->
-<gui version="1.0.8-dev">
-  <!-- Keyboard shortcuts -->
-  <keyboard version="1">
-
-    <!-- Keyboard shortcuts for commands (menu options) -->
-    <commands>
-      <!-- File -->
-      <key command="NewFile" shortcut="Ctrl+N" mac="Cmd+N" />
-      <key command="OpenFile" shortcut="Ctrl+O" mac="Cmd+O" />
-      <key command="SaveFile" shortcut="Ctrl+S" mac="Cmd+S" />
-      <key command="SaveFileAs" shortcut="Ctrl+Shift+S" mac="Cmd+Shift+S" />
-      <key command="SaveFileCopyAs" shortcut="Ctrl+Shift+C" mac="Cmd+Shift+C" />
-      <key command="CloseFile" shortcut="Ctrl+W" mac="Cmd+W" />
-      <key command="CloseAllFiles" shortcut="Ctrl+Shift+W" mac="Cmd+Shift+W" />
-      <key command="ImportSpriteSheet" shortcut="Ctrl+I" mac="Cmd+I" />
-      <key command="RepeatLastExport" shortcut="Ctrl+Shift+X" mac="Cmd+Shift+X" />
-      <key command="AdvancedMode" shortcut="F11" />
-      <key command="DeveloperConsole" shortcut="F12" />
-      <key command="Exit" win="Ctrl+Q" linux="Ctrl+Q" mac="Cmd+Q" />
-      <key command="Exit" win="Alt+F4" />
-      <key command="Cancel" shortcut="Esc">
-        <param name="type" value="all" />
-      </key>
-      <!-- Edit -->
-      <key command="Undo" shortcut="Ctrl+Z" mac="Cmd+Z" />
-      <key command="Undo" shortcut="Ctrl+U" mac="Cmd+U" />
-      <key command="Redo" shortcut="Ctrl+Y" mac="Cmd+Y" />
-      <key command="Redo" shortcut="Ctrl+R" mac="Cmd+R" />
-      <key command="Redo" shortcut="Ctrl+Shift+Z" mac="Cmd+Shift+Z" />
-      <key command="Cut" shortcut="Ctrl+X" mac="Cmd+X" />
-      <key command="Cut" shortcut="Shift+Del" />
-      <key command="Copy" shortcut="Ctrl+C" mac="Cmd+C" />
-      <key command="Copy" shortcut="Ctrl+Ins" mac="Cmd+Ins" />
-      <key command="Paste" shortcut="Ctrl+V" mac="Cmd+V" />
-      <key command="Paste" shortcut="Shift+Ins" />
-      <key command="Clear" shortcut="Del" />
-      <key command="Clear" shortcut="Backspace" />
-      <key command="Flip" shortcut="Shift+H">
-        <param name="target" value="mask" />
-        <param name="orientation" value="horizontal" />
-      </key>
-      <key command="Flip" shortcut="Shift+V">
-        <param name="target" value="mask" />
-        <param name="orientation" value="vertical" />
-      </key>
-      <key command="ReplaceColor" shortcut="Shift+R" />
-      <key command="ConvolutionMatrix" shortcut="F9" />
-      <key command="ColorCurve" shortcut="Ctrl+M" mac="Cmd+M" />
-      <key command="ColorCurve" shortcut="F10" />
-      <key command="ConfigureTools" shortcut="C" />
-      <key command="Options" shortcut="Ctrl+K" mac="Cmd+," />
-      <key command="Options" shortcut="Ctrl+Shift+O" mac="Cmd+Shift+O" /> <!-- TODO remove this shortcut in v1.1 -->
-      <key command="KeyboardShortcuts" shortcut="Ctrl+Alt+Shift+K" mac="Cmd+Alt+Shift+K" />
-      <!-- Sprite -->
-      <key command="SpriteProperties" shortcut="Ctrl+P" mac="Cmd+P" />
-      <!-- Layer -->
-      <key command="LayerProperties" shortcut="Shift+P" />
-      <key command="NewLayer" shortcut="Shift+N" />
-      <key command="GotoPreviousLayer" shortcut="Down" context="Normal" />
-      <key command="GotoNextLayer" shortcut="Up" context="Normal" />
-      <!-- Frame -->
-      <key command="NewFrame" shortcut="Alt+N" />
-      <key command="NewFrame" shortcut="Alt+B">
-        <param name="content" value="empty" />
-      </key>
-      <key command="RemoveFrame" shortcut="Alt+C" />
-      <key command="FrameProperties" shortcut="P">
-        <param name="frame" value="current" />
-      </key>
-      <key command="ReverseFrames" shortcut="Alt+I" />
-      <key command="GotoFirstFrame" shortcut="Home" />
-      <key command="GotoPreviousFrame" shortcut="Left" context="Normal" />
-      <key command="GotoNextFrame" shortcut="Right" context="Normal" />
-      <key command="GotoPreviousFrame" shortcut="," />
-      <key command="GotoNextFrame" shortcut="." />
-      <key command="GotoLastFrame" shortcut="End" />
-      <key command="GotoFrame" shortcut="Alt+G" />
-      <key command="PlayAnimation" shortcut="Enter" />
-      <!-- Select -->
-      <key command="MaskAll" shortcut="Ctrl+A" mac="Cmd+A" />
-      <key command="DeselectMask" shortcut="Ctrl+D" mac="Cmd+D" />
-      <key command="ReselectMask" shortcut="Ctrl+Shift+D" mac="Cmd+Shift+D" />
-      <key command="InvertMask" shortcut="Ctrl+Shift+I" mac="Cmd+Shift+I" />
-      <!-- View -->
-      <key command="Refresh" shortcut="F5" />
-      <key command="MakeUniqueEditor" shortcut="Ctrl+1" mac="Cmd+1" />
-      <key command="SplitEditorVertically" shortcut="Ctrl+2" mac="Cmd+2" />
-      <key command="SplitEditorHorizontally" shortcut="Ctrl+3" mac="Cmd+3" />
-      <key command="Preview" shortcut="F8" />
-      <key command="ShowGrid" shortcut="Shift+G" />
-      <key command="ShowPixelGrid" shortcut="Alt+Shift+G" />
-      <key command="SnapToGrid" shortcut="Shift+S" />
-      <key command="SetLoopSection" shortcut="F2" />
-      <key command="ShowOnionSkin" shortcut="F3" />
-      <key command="Timeline" shortcut="Tab">
-        <param name="switch" value="true" />
-      </key>
-      <key command="PaletteEditor" shortcut="F4">
-        <param name="switch" value="true" />
-      </key>
-      <!-- Tabs -->
-      <key command="GotoNextTab" shortcut="Ctrl+Tab" mac="Cmd+Tab" />
-      <key command="GotoPreviousTab" shortcut="Ctrl+Shift+Tab" mac="Cmd+Shift+Tab" />
-      <!-- Others -->
-      <key command="SwitchColors" shortcut="X" />
-      <key command="ChangeColor" shortcut="9">
-        <param name="target" value="foreground" />
-        <param name="change" value="decrement-index" />
-      </key>
-      <key command="ChangeColor" shortcut="0">
-        <param name="target" value="foreground" />
-        <param name="change" value="increment-index" />
-      </key>
-      <key command="ChangeColor" shortcut="[">
-        <param name="target" value="foreground" />
-        <param name="change" value="decrement-index" />
-      </key>
-      <key command="ChangeColor" shortcut="]">
-        <param name="target" value="foreground" />
-        <param name="change" value="increment-index" />
-      </key>
-      <key command="ChangeColor" shortcut="Ctrl+9">
-        <param name="target" value="background" mac="Cmd+9" />
-        <param name="change" value="decrement-index" />
-      </key>
-      <key command="ChangeColor" shortcut="Ctrl+0">
-        <param name="target" value="background" mac="Cmd+0" />
-        <param name="change" value="increment-index" />
-      </key>
-
-      <!-- Modify brush size with +/- signs -->
-      <key command="ChangeBrush" shortcut="+">
-        <param name="change" value="increment-size" />
-      </key>
-      <key command="ChangeBrush" shortcut="-">
-        <param name="change" value="decrement-size" />
-      </key>
-      <key command="ChangeBrush" shortcut="Plus Pad">
-        <param name="change" value="increment-size" />
-      </key>
-      <key command="ChangeBrush" shortcut="Minus Pad">
-        <param name="change" value="decrement-size" />
-      </key>
-
-      <!-- Zoom -->
-      <key command="Zoom" shortcut="1"><param name="percentage" value="100" /></key>
-      <key command="Zoom" shortcut="2"><param name="percentage" value="200" /></key>
-      <key command="Zoom" shortcut="3"><param name="percentage" value="400" /></key>
-      <key command="Zoom" shortcut="4"><param name="percentage" value="800" /></key>
-      <key command="Zoom" shortcut="5"><param name="percentage" value="1600" /></key>
-      <key command="Zoom" shortcut="6"><param name="percentage" value="3200" /></key>
-      <key command="Zoom" shortcut="Ctrl+Plus Pad" mac="Cmd+Plus Pad">
-        <param name="action" value="in" />
-      </key>
-      <key command="Zoom" shortcut="Ctrl+Minus Pad" mac="Cmd+Minus Pad">
-        <param name="action" value="out" />
-      </key>
-
-      <!-- Scroll with arrows -->
-      <key command="Scroll" shortcut="Space+Left">
-        <param name="direction" value="left" />
-        <param name="units" value="zoomed-pixel" />
-        <param name="quantity" value="1" />
-      </key>
-      <key command="Scroll" shortcut="Space+Right">
-        <param name="direction" value="right" />
-        <param name="units" value="zoomed-pixel" />
-        <param name="quantity" value="1" />
-      </key>
-      <key command="Scroll" shortcut="Space+Up">
-        <param name="direction" value="up" />
-        <param name="units" value="zoomed-pixel" />
-        <param name="quantity" value="1" />
-      </key>
-      <key command="Scroll" shortcut="Space+Down">
-        <param name="direction" value="down" />
-        <param name="units" value="zoomed-pixel" />
-        <param name="quantity" value="1" />
-      </key>
-
-      <key command="Scroll" shortcut="Shift+Space+Left">
-        <param name="direction" value="left" />
-        <param name="units" value="zoomed-tile-width" />
-        <param name="quantity" value="1" />
-      </key>
-      <key command="Scroll" shortcut="Shift+Space+Right">
-        <param name="direction" value="right" />
-        <param name="units" value="zoomed-tile-width" />
-        <param name="quantity" value="1" />
-      </key>
-      <key command="Scroll" shortcut="Shift+Space+Up">
-        <param name="direction" value="up" />
-        <param name="units" value="zoomed-tile-height" />
-        <param name="quantity" value="1" />
-      </key>
-      <key command="Scroll" shortcut="Shift+Space+Down">
-        <param name="direction" value="down" />
-        <param name="units" value="zoomed-tile-height" />
-        <param name="quantity" value="1" />
-      </key>
-
-      <!-- Move selection with arrows -->
-      <key command="MoveMask" shortcut="Left" context="Selection">
-        <param name="target" value="content" />
-        <param name="direction" value="left" />
-        <param name="units" value="pixel" />
-        <param name="quantity" value="1" />
-      </key>
-      <key command="MoveMask" shortcut="Right" context="Selection">
-        <param name="target" value="content" />
-        <param name="direction" value="right" />
-        <param name="units" value="pixel" />
-        <param name="quantity" value="1" />
-      </key>
-      <key command="MoveMask" shortcut="Up" context="Selection">
-        <param name="target" value="content" />
-        <param name="direction" value="up" />
-        <param name="units" value="pixel" />
-        <param name="quantity" value="1" />
-      </key>
-      <key command="MoveMask" shortcut="Down" context="Selection">
-        <param name="target" value="content" />
-        <param name="direction" value="down" />
-        <param name="units" value="pixel" />
-        <param name="quantity" value="1" />
-      </key>
-
-      <key command="MoveMask" shortcut="Shift+Left" context="Selection">
-        <param name="target" value="content" />
-        <param name="direction" value="left" />
-        <param name="units" value="tile-width" />
-        <param name="quantity" value="1" />
-      </key>
-      <key command="MoveMask" shortcut="Shift+Right" context="Selection">
-        <param name="target" value="content" />
-        <param name="direction" value="right" />
-        <param name="units" value="tile-height" />
-        <param name="quantity" value="1" />
-      </key>
-      <key command="MoveMask" shortcut="Shift+Up" context="Selection">
-        <param name="target" value="content" />
-        <param name="direction" value="up" />
-        <param name="units" value="tile-width" />
-        <param name="quantity" value="1" />
-      </key>
-      <key command="MoveMask" shortcut="Shift+Down" context="Selection">
-        <param name="target" value="content" />
-        <param name="direction" value="down" />
-        <param name="units" value="tile-height" />
-        <param name="quantity" value="1" />
-      </key>
-
-      <!-- Move selection boundaries with Alt+arrows -->
-      <key command="MoveMask" shortcut="Alt+Left" context="Selection">
-        <param name="target" value="boundaries" />
-        <param name="direction" value="left" />
-        <param name="units" value="pixel" />
-        <param name="quantity" value="1" />
-      </key>
-      <key command="MoveMask" shortcut="Alt+Right" context="Selection">
-        <param name="target" value="boundaries" />
-        <param name="direction" value="right" />
-        <param name="units" value="pixel" />
-        <param name="quantity" value="1" />
-      </key>
-      <key command="MoveMask" shortcut="Alt+Up" context="Selection">
-        <param name="target" value="boundaries" />
-        <param name="direction" value="up" />
-        <param name="units" value="pixel" />
-        <param name="quantity" value="1" />
-      </key>
-      <key command="MoveMask" shortcut="Alt+Down" context="Selection">
-        <param name="target" value="boundaries" />
-        <param name="direction" value="down" />
-        <param name="units" value="pixel" />
-        <param name="quantity" value="1" />
-      </key>
-
-      <key command="MoveMask" shortcut="Alt+Shift+Left" context="Selection">
-        <param name="target" value="boundaries" />
-        <param name="direction" value="left" />
-        <param name="units" value="tile-width" />
-        <param name="quantity" value="1" />
-      </key>
-      <key command="MoveMask" shortcut="Alt+Shift+Right" context="Selection">
-        <param name="target" value="boundaries" />
-        <param name="direction" value="right" />
-        <param name="units" value="tile-height" />
-        <param name="quantity" value="1" />
-      </key>
-      <key command="MoveMask" shortcut="Alt+Shift+Up" context="Selection">
-        <param name="target" value="boundaries" />
-        <param name="direction" value="up" />
-        <param name="units" value="tile-width" />
-        <param name="quantity" value="1" />
-      </key>
-      <key command="MoveMask" shortcut="Alt+Shift+Down" context="Selection">
-        <param name="target" value="boundaries" />
-        <param name="direction" value="down" />
-        <param name="units" value="tile-height" />
-        <param name="quantity" value="1" />
-      </key>
-
-    </commands>
-
-    <!-- Keyboard shortcuts to select tools -->
-    <tools>
-      <key tool="rectangular_marquee" shortcut="M" />
-      <key tool="elliptical_marquee" shortcut="Shift+M" />
-      <key tool="lasso" shortcut="Q" />
-      <key tool="polygonal_lasso" shortcut="Shift+Q" />
-      <key tool="magic_wand" shortcut="W" />
-
-      <key tool="pencil" shortcut="B" />
-      <key tool="spray" shortcut="Shift+B" />
-
-      <key tool="eraser" shortcut="E" />
-      <key tool="eyedropper" shortcut="I" />
-      <key tool="hand" shortcut="H" />
-      <key tool="move" shortcut="V" />
-      <key tool="zoom" shortcut="Z" />
-      <!-- key tool="slice" shortcut="K" /-->
-
-      <key tool="paint_bucket" shortcut="G" />
-
-      <key tool="line" shortcut="L" />
-      <key tool="curve" shortcut="Shift+L" />
-
-      <key tool="rectangle" shortcut="U" />
-      <key tool="filled_rectangle" shortcut="U" />
-      <key tool="ellipse" shortcut="Shift+U" />
-      <key tool="filled_ellipse" shortcut="Shift+U" />
-
-      <key tool="contour" shortcut="D" />
-      <key tool="polygon" shortcut="Shift+D" />
-
-      <key tool="blur" shortcut="R" />
-      <key tool="jumble" shortcut="R" />
-    </tools>
-
-    <!-- Editor Quicktools: these are modifiers to select quickly a
-         tool without changing the current one -->
-    <quicktools>
-      <key tool="eyedropper" shortcut="Alt" />
-      <key tool="move" shortcut="Ctrl" mac="Cmd" />
-      <key tool="hand" shortcut="Space" />
-    </quicktools>
-
-    <!-- Special keyboard shortcuts for specific actions -->
-    <actions>
-      <!-- When you drag-and-drop the selection, pressing this
-           keyboard shortcut you can copy instead of move -->
-      <key action="CopySelection" shortcut="Ctrl" />
-
-      <!-- When you move the selection, pressing this
-           keyboard shortcut you can snap to grid -->
-      <key action="SnapToGrid" shortcut="Alt" />
-
-      <!-- When you move the selection, pressing this keyboard
-           shortcut so you lock the movement to one axis -->
-      <key action="LockAxis" shortcut="Shift" />
-
-      <!-- When you rotate the selection, pressing this
-           keyboard shortcut you activate angle snap -->
-      <key action="AngleSnap" shortcut="Shift" />
-
-      <!-- When you scale the selection, pressing this
-           keyboard shortcut you maintain aspect ratio -->
-      <key action="MaintainAspectRatio" shortcut="Shift" />
-
-      <!-- Modifiers for selection tool -->
-      <key action="AddSelection" shortcut="Shift" />
-      <key action="SubtractSelection" shortcut="Shift+Alt" />
-
-      <!-- Modifiers for move tool -->
-      <key action="AutoSelectLayer" shortcut="Ctrl" mac="Cmd" />
-    </actions>
-
-  </keyboard>
-
-  <menus>
-    <!-- main bar menu -->
-    <menu id="main_menu">
-      <menu text="&amp;File">
-        <item command="NewFile" text="&amp;New..." />
-        <item command="OpenFile" text="&amp;Open..." />
-        <item id="recent_list" text="Open &amp;Recent" />
-        <separator />
-        <item command="SaveFile" text="&amp;Save" />
-        <item command="SaveFileAs" text="Save &amp;As..." />
-        <item command="SaveFileCopyAs" text="Save Cop&amp;y As..." />
-        <item command="CloseFile" text="&amp;Close" />
-        <item command="CloseAllFiles" text="Close All" />
-        <separator />
-        <item command="ImportSpriteSheet" text="&amp;Import Sprite Sheet" />
-        <item command="ExportSpriteSheet" text="&amp;Export Sprite Sheet" />
-        <item command="RepeatLastExport" text="Repeat &amp;Last Export" />
-        <separator />
-        <item command="Exit" text="E&amp;xit" />
-      </menu>
-      <menu text="&amp;Edit">
-        <item command="Undo" text="&amp;Undo" />
-        <item command="Redo" text="&amp;Redo" />
-        <separator />
-        <item command="Cut" text="Cu&amp;t" />
-        <item command="Copy" text="&amp;Copy" />
-        <item command="Paste" text="&amp;Paste" />
-        <item command="Clear" text="C&amp;lear" />
-        <separator />
-        <menu text="&amp;Rotate">
-          <item command="Rotate" text="180">
-            <param name="target" value="mask" />
-            <param name="angle" value="180" />
-          </item>
-          <item command="Rotate" text="90 CW">
-            <param name="target" value="mask" />
-            <param name="angle" value="90" />
-          </item>
-          <item command="Rotate" text="90 CCW">
-            <param name="target" value="mask" />
-            <param name="angle" value="-90" />
-          </item>
-        </menu>
-        <item command="Flip" text="Flip &amp;Horizontal">
-          <param name="target" value="mask" />
-          <param name="orientation" value="horizontal" />
-        </item>
-        <item command="Flip" text="Flip &amp;Vertical">
-          <param name="target" value="mask" />
-          <param name="orientation" value="vertical" />
-        </item>
-        <separator />
-        <item command="ReplaceColor" text="R&amp;eplace Color..." />
-        <item command="InvertColor" text="&amp;Invert" />
-        <menu text="F&amp;X" id="fx_popup">
-          <item command="ConvolutionMatrix" text="Convolution &amp;Matrix" />
-          <item command="ColorCurve" text="&amp;Color Curve" />
-          <separator />
-          <item command="Despeckle" text="&amp;Despeckle (median filter)" />
-        </menu>
-        <separator />
-        <item command="ConfigureTools" text="Tool&amp;s..." />
-        <item command="KeyboardShortcuts" text="&amp;Keyboard Shortcuts..." />
-        <item command="Options" text="Pre&amp;ferences..." />
-      </menu>
-      <menu text="&amp;Sprite">
-        <item command="SpriteProperties" text="&amp;Properties..." />
-        <menu text="Color &amp;Mode">
-          <item command="ChangePixelFormat" text="&amp;RGB Color">
-            <param name="format" value="rgb" />
-          </item>
-          <item command="ChangePixelFormat" text="&amp;Grayscale">
-            <param name="format" value="grayscale" />
-          </item>
-          <item command="ChangePixelFormat" text="&amp;Indexed (No Dithering)">
-            <param name="format" value="indexed" />
-          </item>
-          <item command="ChangePixelFormat" text="Indexed (Ordered &amp;Dither)">
-            <param name="format" value="indexed" />
-            <param name="dithering" value="ordered" />
-          </item>
-        </menu>
-        <separator />
-        <item command="DuplicateSprite" text="&amp;Duplicate..." />
-        <separator />
-        <item command="SpriteSize" text="&amp;Sprite Size..." />
-        <item command="CanvasSize" text="&amp;Canvas Size..." />
-        <menu text="&amp;Rotate Canvas">
-          <item command="Rotate" text="180">
-            <param name="target" value="canvas" />
-            <param name="angle" value="180" />
-          </item>
-          <item command="Rotate" text="90 CW">
-            <param name="target" value="canvas" />
-            <param name="angle" value="90" />
-          </item>
-          <item command="Rotate" text="90 CCW">
-            <param name="target" value="canvas" />
-            <param name="angle" value="-90" />
-          </item>
-          <separator />
-          <item command="Flip" text="Flip Canvas &amp;Horizontal">
-            <param name="target" value="canvas" />
-            <param name="orientation" value="horizontal" />
-          </item>
-          <item command="Flip" text="Flip Canvas &amp;Vertical">
-            <param name="target" value="canvas" />
-            <param name="orientation" value="vertical" />
-          </item>
-        </menu>
-        <separator />
-        <item command="CropSprite" text="Cr&amp;op" />
-        <item command="AutocropSprite" text="&amp;Trim" />
-      </menu>
-      <menu text="&amp;Layer">
-        <item command="LayerProperties" text="&amp;Properties..." />
-        <separator />
-        <item command="NewLayer" text="&amp;New Layer" />
-        <item command="RemoveLayer" text="&amp;Remove Layer" />
-        <item command="BackgroundFromLayer" text="&amp;Background from Layer" />
-        <item command="LayerFromBackground" text="&amp;Layer from Background" />
-        <separator />
-        <item command="DuplicateLayer" text="&amp;Duplicate" />
-        <item command="MergeDownLayer" text="&amp;Merge Down" />
-        <item command="FlattenLayers" text="&amp;Flatten" />
-      </menu>
-      <menu text="F&amp;rame">
-        <item command="FrameProperties" text="Frame &amp;Properties...">
-          <param name="frame" value="current" />
-        </item>
-        <item command="CelProperties" text="&amp;Cel Properties..." />
-        <separator />
-        <item command="NewFrame" text="&amp;New Frame" />
-        <item command="NewFrame" text="New &amp;Empty Frame">
-          <param name="content" value="empty" />
-        </item>
-        <item command="RemoveFrame" text="&amp;Remove Frame" />
-        <separator />
-        <menu text="&amp;Jump to">
-          <item command="GotoFirstFrame" text="&amp;First Frame" />
-          <item command="GotoPreviousFrame" text="&amp;Previous Frame" />
-          <item command="GotoNextFrame" text="&amp;Next Frame" />
-          <item command="GotoLastFrame" text="&amp;Last Frame" />
-          <separator />
-          <item command="GotoFrame" text="&amp;Go to Frame" />
-        </menu>
-        <item command="PlayAnimation" text="&amp;Play Animation" />
-        <separator />
-        <item command="FrameProperties" text="Constant Frame Rate">
-          <param name="frame" value="all" />
-        </item>
-        <item command="ReverseFrames" text="Re&amp;verse Frames" />
-      </menu>
-      <menu text="&amp;Palette">
-        <item command="PaletteEditor" text="&amp;Palette Editor">
-          <param name="switch" value="true" />
-        </item>
-        <separator />
-        <item command="LoadPalette" text="&amp;Load Palette" />
-        <item command="SavePalette" text="&amp;Save Palette" />
-      </menu>
-      <menu text="Selec&amp;t">
-        <item command="MaskAll" text="&amp;All" />
-        <item command="DeselectMask" text="&amp;Deselect" />
-        <item command="ReselectMask" text="&amp;Reselect" />
-        <item command="InvertMask" text="&amp;Inverse" />
-        <separator />
-        <item command="MaskByColor" text="&amp;Color Range" />
-        <separator />
-        <item command="LoadMask" text="&amp;Load from MSK file" />
-        <item command="SaveMask" text="&amp;Save to MSK file" />
-      </menu>
-      <menu text="&amp;View">
-        <item command="MakeUniqueEditor" text="Make &amp;Unique" />
-        <item command="SplitEditorVertically" text="Split &amp;Vertically" />
-        <item command="SplitEditorHorizontally" text="Split &amp;Horizontally" />
-        <separator />
-        <item command="ShowPixelGrid" text="Show &amp;Pixel Grid" />
-        <item command="ShowGrid" text="Show &amp;Grid" />
-        <item command="SnapToGrid" text="&amp;Snap to Grid" />
-        <item command="GridSettings" text="Gri&amp;d Settings" />
-        <separator />
-        <item command="SetLoopSection" text="Set &amp;Loop Section" />
-        <item command="ShowOnionSkin" text="Show &amp;Onion Skin" />
-        <separator />
-        <item command="Timeline" text="&amp;Timeline">
-          <param name="switch" value="true" />
-        </item>
-        <item command="Preview" text="Previe&amp;w" />
-        <separator />
-        <item command="Refresh" text="&amp;Refresh &amp;&amp; Reload Skin" />
-      </menu>
-      <menu text="&amp;Help">
-        <item command="Launch" text="Readme">
-          <param name="type" value="url" />
-          <param name="path" value="https://github.com/dacap/aseprite#readme" />
-        </item>
-        <separator />
-        <item command="Launch" text="Quick &amp;Reference">
-          <param name="type" value="url" />
-          <param name="path" value="/quickref/" />
-        </item>
-        <item command="Launch" text="Documentation">
-          <param name="type" value="url" />
-          <param name="path" value="/docs/" />
-        </item>
-        <item command="Launch" text="Tutorial">
-          <param name="type" value="url" />
-          <param name="path" value="/tutorial/" />
-        </item>
-        <separator />
-        <item command="Launch" text="Release Notes">
-          <param name="type" value="url" />
-          <param name="path" value="/release-notes/" />
-        </item>
-        <item command="Launch" text="Twitter">
-          <param name="type" value="url" />
-          <param name="path" value="http://twitter.com/aseprite" />
-        </item>
-        <separator />
-        <item command="Launch" text="&amp;Donate">
-          <param name="type" value="url" />
-          <param name="path" value="/donate/" />
-        </item>
-        <item command="About" text="&amp;About" />
-      </menu>
-    </menu>
-
-    <menu id="document_tab_popup">
-      <item command="CloseFile" text="&amp;Close" />
-      <separator />
-      <item command="OpenWithApp" text="&amp;Open with OS" />
-      <item command="OpenInFolder" text="Open in &amp;Folder" />
-    </menu>
-
-    <menu id="layer_popup">
-      <item command="LayerProperties" text="&amp;Properties..." />
-      <separator />
-      <item command="NewLayer" text="&amp;New" />
-      <item command="RemoveLayer" text="&amp;Remove" />
-      <item command="BackgroundFromLayer" text="&amp;Background from Layer" />
-      <item command="LayerFromBackground" text="&amp;Layer from Background" />
-      <separator />
-      <item command="DuplicateLayer" text="&amp;Duplicate..." />
-      <item command="MergeDownLayer" text="&amp;Merge Down" />
-      <item command="FlattenLayers" text="&amp;Flatten" />
-    </menu>
-
-    <menu id="frame_popup">
-      <item command="FrameProperties" text="&amp;Properties...">
-        <param name="frame" value="current" />
-      </item>
-      <separator />
-      <item command="NewFrame" text="&amp;New" />
-      <item command="NewFrame" text="&amp;New Empty Frame">
-        <param name="content" value="empty" />
-      </item>
-      <item command="RemoveFrame" text="&amp;Remove" />
-    </menu>
-
-    <menu id="cel_popup">
-      <item command="CelProperties" text="&amp;Properties..." />
-      <separator />
-      <item command="ClearCel" text="&amp;Clear" />
-    </menu>
-
-    <menu id="cel_movement_popup">
-      <item command="MoveCel" text="&amp;Move" />
-      <item command="CopyCel" text="&amp;Copy" />
-      <separator />
-      <item command="Cancel" text="Cancel">
-        <param name="type" value="noop" />
-      </item>
-    </menu>
-  </menus>
-
-  <!-- tools -->
-  <tools>
-
-    <group id="selection_tools" text="Selection Tools">
-
-      <tool id="rectangular_marquee"
-            text="Rectangular Marquee Tool"
-            fill="always"
-            ink="selection"
-            controller="two_points"
-            pointshape="pixel"
-            intertwine="as_rectangles"
-            tracepolicy="last">
-        <tooltip>*
-        Left-button: replace/add to current selection.&#10;*
-        Right-button: remove from current selection.
-        </tooltip>
-      </tool>
-
-      <tool id="elliptical_marquee"
-            text="Elliptical Marquee Tool"
-            fill="always"
-            ink="selection"
-            controller="two_points"
-            pointshape="pixel"
-            intertwine="as_ellipses"
-            tracepolicy="last">
-        <tooltip>*
-        Left-button: Replace/add to current selection.&#10;*
-        Right-button: Remove from current selection.
-        </tooltip>
-      </tool>
-
-      <tool id="lasso"
-            text="Lasso Tool"
-            fill="always"
-            ink="selection"
-            controller="freehand"
-            pointshape="pixel"
-            intertwine="as_lines"
-            tracepolicy="accumulative">
-        <tooltip>*
-        Left-button: Replace/add to current selection.&#10;*
-        Right-button: Remove from current selection.
-        </tooltip>
-      </tool>
-
-      <tool id="polygonal_lasso"
-            text="Polygonal Lasso Tool"
-            fill="always"
-            ink="selection"
-            controller="point_by_point"
-            pointshape="pixel"
-            intertwine="as_lines"
-            tracepolicy="last">
-        <tooltip>*
-        Left-button: Replace/add to current selection.&#10;*
-        Right-button: Remove from current selection.
-        </tooltip>
-      </tool>
-
-      <tool id="magic_wand"
-            text="Magic Wand Tool"
-            fill="always"
-            ink="selection"
-            controller="one_point"
-            pointshape="floodfill"
-            tracepolicy="accumulative">
-        <tooltip>*
-        Left-button: Replace/add to current selection.&#10;*
-        Right-button: Remove from current selection.
-        </tooltip>
-      </tool>
-    </group>
-
-    <group id="pencil_tools" text="Pencil Tools">
-      <tool id="pencil"
-            text="Pencil Tool"
-            ink="paint"
-            controller="freehand"
-            pointshape="brush"
-            intertwine="as_lines"
-            tracepolicy="accumulative"
-            />
-      <tool id="spray"
-            text="Spray Tool"
-            ink="paint"
-            controller="freehand"
-            pointshape="spray"
-            tracepolicy="overlap"
-            />
-    </group>
-
-    <group id="helpers_tools" text="Helpers Tools">
-      <tool id="eraser"
-            text="Eraser Tool"
-            ink_left="eraser"
-            ink_right="replace_fg_with_bg"
-            controller="freehand"
-            pointshape="brush"
-            intertwine="as_lines"
-            tracepolicy="accumulative"
-            default_brush_size="8">
-        <tooltip>*
-        Left-button: Erase with the background color in `Background' layer&#10;
-        or transparent color in any other layer.&#10;*
-        Right-button: Replace foreground with background color.
-        </tooltip>
-      </tool>
-      <tool id="eyedropper"
-            text="Eyedropper Tool"
-            ink_left="pick_fg"
-            ink_right="pick_bg"
-            controller="freehand"
-            pointshape="pixel"
-            />
-    </group>
-
-    <group id="view_tools" text="View Tools">
-      <tool id="zoom"
-            text="Zoom Tool"
-            ink="zoom"
-            controller="freehand"
-            />
-      <tool id="hand"
-            text="Hand Tool"
-            ink="scroll"
-            controller="freehand"
-            />
-    </group>
-
-    <group id="move_tools" text="Move Tools">
-      <tool id="move"
-            text="Move Tool"
-            ink="move"
-            controller="freehand"
-            />
-      <!-- tool id="slice"
-            text="Slice Tool"
-            fill="always"
-            ink="slice"
-            controller="two_points"
-            pointshape="pixel"
-            intertwine="as_rectangles"
-            tracepolicy="last"
-            /-->
-    </group>
-
-    <group id="paint_bucket" text="Paint Bucket Tool">
-      <tool id="paint_bucket"
-            text="Paint Bucket Tool"
-            ink="paint"
-            controller="one_point"
-            pointshape="floodfill"
-            tracepolicy="accumulative"
-            />
-    </group>
-
-    <group id="perfect_traces" text="Perfect Traces">
-      <tool id="line"
-            text="Line Tool"
-            ink="paint"
-            controller="two_points"
-            pointshape="brush"
-            intertwine="as_lines"
-            tracepolicy="last"
-            />
-      <tool id="curve"
-            text="Curve Tool"
-            ink="paint"
-            controller="four_points"
-            pointshape="brush"
-            intertwine="as_bezier"
-            tracepolicy="last"
-            />
-    </group>
-
-    <group id="shapes" text="Shapes">
-      <tool id="rectangle"
-            text="Rectangle Tool"
-            fill="optional"
-            ink="paint"
-            controller="two_points"
-            pointshape="brush"
-            intertwine="as_rectangles"
-            tracepolicy="last"
-            />
-      <tool id="filled_rectangle"
-            text="Filled Rectangle Tool"
-            fill="always"
-            ink="paint"
-            controller="two_points"
-            pointshape="brush"
-            intertwine="as_rectangles"
-            tracepolicy="last"
-            />
-      <tool id="ellipse"
-            text="Ellipse Tool"
-            fill="optional"
-            ink="paint"
-            controller="two_points"
-            pointshape="brush"
-            intertwine="as_ellipses"
-            tracepolicy="last"
-            />
-      <tool id="filled_ellipse"
-            text="Filled Ellipse Tool"
-            fill="always"
-            ink="paint"
-            controller="two_points"
-            pointshape="brush"
-            intertwine="as_ellipses"
-            tracepolicy="last"
-            />
-    </group>
-
-    <group id="contours" text="Contours">
-      <tool id="contour"
-            text="Contour Tool"
-            fill="always"
-            ink="paint"
-            controller="freehand"
-            pointshape="brush"
-            intertwine="as_lines"
-            tracepolicy="accumulative"
-            />
-      <tool id="polygon"
-            text="Polygon Tool"
-            fill="always"
-            ink="paint"
-            controller="point_by_point"
-            pointshape="brush"
-            intertwine="as_lines"
-            tracepolicy="last"
-            />
-    </group>
-
-    <group id="effects" text="Effects">
-      <tool id="blur"
-            text="Blur Tool"
-            ink="blur"
-            controller="freehand"
-            pointshape="brush"
-            intertwine="as_lines"
-            tracepolicy="overlap"
-            default_brush_size="16"
-            />
-      <tool id="jumble"
-            text="Jumble Tool"
-            ink="jumble"
-            controller="freehand"
-            pointshape="brush"
-            intertwine="as_lines"
-            tracepolicy="overlap"
-            default_brush_size="16"
-            />
-    </group>
-
-  </tools>
-
-</gui>
->>>>>>> dc5fcd62
+</gui>