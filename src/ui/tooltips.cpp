// Aseprite UI Library
<<<<<<< HEAD
// Copyright (C) 2018-2021  Igara Studio S.A.
=======
// Copyright (C) 2018-2022  Igara Studio S.A.
>>>>>>> 25fbe786
// Copyright (C) 2001-2018  David Capello
//
// This file is released under the terms of the MIT license.
// Read LICENSE.txt for more information.

#ifdef HAVE_CONFIG_H
#include "config.h"
#endif

#include "ui/tooltips.h"

#include "gfx/size.h"
#include "ui/fit_bounds.h"
#include "ui/graphics.h"
#include "ui/intern.h"
#include "ui/manager.h"
#include "ui/message.h"
#include "ui/paint_event.h"
#include "ui/scale.h"
#include "ui/size_hint_event.h"
#include "ui/system.h"
#include "ui/textbox.h"
#include "ui/theme.h"

#include <string>

static const int kTooltipDelayMsecs = 300;

namespace ui {

using namespace gfx;

TooltipManager::TooltipManager()
  : Widget(kGenericWidget)
{
  Manager* manager = Manager::getDefault();
  manager->addMessageFilter(kMouseEnterMessage, this);
  manager->addMessageFilter(kKeyDownMessage, this);
  manager->addMessageFilter(kMouseDownMessage, this);
  manager->addMessageFilter(kMouseLeaveMessage, this);

  setVisible(false);
}

TooltipManager::~TooltipManager()
{
  Manager* manager = Manager::getDefault();
  manager->removeMessageFilterFor(this);
}

void TooltipManager::addTooltipFor(Widget* widget, const std::string& text, int arrowAlign)
{
  ASSERT(!widget->hasFlags(IGNORE_MOUSE));

  m_tips[widget] = TipInfo(text, arrowAlign);
}

void TooltipManager::removeTooltipFor(Widget* widget)
{
  auto it = m_tips.find(widget);
  if (it != m_tips.end())
    m_tips.erase(it);
}

bool TooltipManager::onProcessMessage(Message* msg)
{
  switch (msg->type()) {

    case kMouseEnterMessage: {
      // Tooltips are only for widgets that can directly get the mouse
      // (get the kMouseEnterMessage directly).
      if (Widget* widget = msg->recipient()) {
        Tips::iterator it = m_tips.find(widget);
        if (it != m_tips.end()) {
          m_target.widget = it->first;
          m_target.tipInfo = it->second;

          if (m_timer == nullptr) {
            m_timer.reset(new Timer(kTooltipDelayMsecs, this));
            m_timer->Tick.connect(&TooltipManager::onTick, this);
          }

          m_timer->start();
        }
      }
      break;
    }

    case kKeyDownMessage:
    case kMouseDownMessage:
    case kMouseLeaveMessage:
      if (m_tipWindow) {
        m_tipWindow->closeWindow(nullptr);
        m_tipWindow.reset();
      }

      if (m_timer)
        m_timer->stop();

      return false;
  }

  return Widget::onProcessMessage(msg);
}

void TooltipManager::onInitTheme(InitThemeEvent& ev)
{
  Widget::onInitTheme(ev);
  if (m_tipWindow)
    m_tipWindow->initTheme();
}

void TooltipManager::onTick()
{
  if (!m_tipWindow) {
    m_tipWindow.reset(new TipWindow(m_target.tipInfo.text));

    int arrowAlign = m_target.tipInfo.arrowAlign;
    gfx::Rect target = m_target.widget->bounds();
    if (!arrowAlign)
      target.setOrigin(m_target.widget->mousePosInDisplay()+12*guiscale());

    ui::Display* targetDisplay = m_target.widget->display();

    if (m_tipWindow->pointAt(arrowAlign,
                             target,
                             targetDisplay)) {
      m_tipWindow->openWindow();
      m_tipWindow->adjustTargetFrom(targetDisplay);
    }
    else {
      // No enough room for the tooltip
      m_tipWindow.reset();
      m_timer->stop();
    }
  }
  m_timer->stop();
}

// TipWindow

TipWindow::TipWindow(const std::string& text)
  // Put an empty string in the ctor so the window label isn't build
  : PopupWindow("", ClickBehavior::CloseOnClickInOtherWindow)
  , m_arrowStyle(nullptr)
  , m_arrowAlign(0)
  , m_closeOnKeyDown(true)
  , m_textBox(new TextBox("", LEFT | TOP))
{
  setTransparent(true);

  // Here we build our own custimized label for the window
  // (a text box).
  m_textBox->setVisible(false);
  addChild(m_textBox);
  setText(text);

  makeFixed();
  initTheme();
}

void TipWindow::setCloseOnKeyDown(bool state)
{
  m_closeOnKeyDown = state;
}

bool TipWindow::pointAt(int arrowAlign,
                        const gfx::Rect& target,
                        const ui::Display* display)
{
  // TODO merge this code with the new ui::fit_bounds() algorithm

  m_target = target;
  m_arrowAlign = arrowAlign;

  remapWindow();

  int x = target.x;
  int y = target.y;
  int w = bounds().w;
  int h = bounds().h;

  os::Window* nativeParentWindow = display->nativeWindow();

  int trycount = 0;
  for (; trycount < 4; ++trycount) {
    switch (arrowAlign) {
      case TOP | LEFT:
        x = m_target.x + m_target.w;
        y = m_target.y + m_target.h;
        break;
      case TOP | RIGHT:
        x = m_target.x - w;
        y = m_target.y + m_target.h;
        break;
      case BOTTOM | LEFT:
        x = m_target.x + m_target.w;
        y = m_target.y - h;
        break;
      case BOTTOM | RIGHT:
        x = m_target.x - w;
        y = m_target.y - h;
        break;
      case TOP:
        x = m_target.x + m_target.w/2 - w/2;
        y = m_target.y + m_target.h;
        break;
      case BOTTOM:
        x = m_target.x + m_target.w/2 - w/2;
        y = m_target.y - h;
        break;
      case LEFT:
        x = m_target.x + m_target.w;
        y = m_target.y + m_target.h/2 - h/2;
        break;
      case RIGHT:
        x = m_target.x - w;
        y = m_target.y + m_target.h/2 - h/2;
        break;
    }

<<<<<<< HEAD
    if (get_multiple_displays()) {
      const gfx::Rect waBounds = nativeParentWindow->screen()->workarea();
      gfx::Point pt = nativeParentWindow->pointToScreen(gfx::Point(x, y));
      pt.x = base::clamp(pt.x, waBounds.x, waBounds.x2()-w);
      pt.y = base::clamp(pt.y, waBounds.y, waBounds.y2()-h);
      pt = nativeParentWindow->pointFromScreen(pt);
      x = pt.x;
      y = pt.y;
    }
    else {
      const gfx::Rect displayBounds = display->bounds();
      x = base::clamp(x, displayBounds.x, displayBounds.x2()-w);
      y = base::clamp(y, displayBounds.y, displayBounds.y2()-h);
    }
=======
    x = std::clamp(x, 0, ui::display_w()-w);
    y = std::clamp(y, 0, ui::display_h()-h);
>>>>>>> 25fbe786

    if (m_target.intersects(gfx::Rect(x, y, w, h))) {
      switch (trycount) {
        case 0:
        case 2:
          // Switch position
          if (arrowAlign & (TOP | BOTTOM)) arrowAlign ^= TOP | BOTTOM;
          if (arrowAlign & (LEFT | RIGHT)) arrowAlign ^= LEFT | RIGHT;
          break;
        case 1:
          // Rotate positions
          if (arrowAlign & (TOP | LEFT)) arrowAlign ^= TOP | LEFT;
          if (arrowAlign & (BOTTOM | RIGHT)) arrowAlign ^= BOTTOM | RIGHT;
          break;
      }
    }
    else {
      m_arrowAlign = arrowAlign;
      ui::fit_bounds(display, this, gfx::Rect(x, y, w, h));
      break;
    }
  }

  return (trycount < 4);
}

void TipWindow::adjustTargetFrom(const ui::Display* targetDisplay)
{
  // Convert the target relative to this window coordinates
  if (get_multiple_displays()) {
    gfx::Point pt = m_target.origin();
    pt = targetDisplay->nativeWindow()->pointToScreen(pt);
    pt = display()->nativeWindow()->pointFromScreen(pt);
    m_target.setOrigin(pt);
  }
  else {
    m_target.offset(-bounds().origin());
  }
}

bool TipWindow::onProcessMessage(Message* msg)
{
  switch (msg->type()) {

    case kKeyDownMessage:
      if (m_closeOnKeyDown &&
          static_cast<KeyMessage*>(msg)->scancode() < kKeyFirstModifierScancode)
        closeWindow(nullptr);
      break;

  }

  return PopupWindow::onProcessMessage(msg);
}

void TipWindow::onPaint(PaintEvent& ev)
{
  theme()->paintTooltip(
    ev.graphics(), this, style(), arrowStyle(),
    clientBounds(), arrowAlign(),
    target());
}

void TipWindow::onBuildTitleLabel()
{
  if (!text().empty()) {
    m_textBox->setVisible(true);
    m_textBox->setText(text());
  }
  else
    m_textBox->setVisible(false);
}

} // namespace ui<|MERGE_RESOLUTION|>--- conflicted
+++ resolved
@@ -1,9 +1,5 @@
 // Aseprite UI Library
-<<<<<<< HEAD
-// Copyright (C) 2018-2021  Igara Studio S.A.
-=======
 // Copyright (C) 2018-2022  Igara Studio S.A.
->>>>>>> 25fbe786
 // Copyright (C) 2001-2018  David Capello
 //
 // This file is released under the terms of the MIT license.
@@ -225,25 +221,20 @@
         break;
     }
 
-<<<<<<< HEAD
     if (get_multiple_displays()) {
       const gfx::Rect waBounds = nativeParentWindow->screen()->workarea();
       gfx::Point pt = nativeParentWindow->pointToScreen(gfx::Point(x, y));
-      pt.x = base::clamp(pt.x, waBounds.x, waBounds.x2()-w);
-      pt.y = base::clamp(pt.y, waBounds.y, waBounds.y2()-h);
+      pt.x = std::clamp(pt.x, waBounds.x, waBounds.x2()-w);
+      pt.y = std::clamp(pt.y, waBounds.y, waBounds.y2()-h);
       pt = nativeParentWindow->pointFromScreen(pt);
       x = pt.x;
       y = pt.y;
     }
     else {
       const gfx::Rect displayBounds = display->bounds();
-      x = base::clamp(x, displayBounds.x, displayBounds.x2()-w);
-      y = base::clamp(y, displayBounds.y, displayBounds.y2()-h);
-    }
-=======
-    x = std::clamp(x, 0, ui::display_w()-w);
-    y = std::clamp(y, 0, ui::display_h()-h);
->>>>>>> 25fbe786
+      x = std::clamp(x, displayBounds.x, displayBounds.x2()-w);
+      y = std::clamp(y, displayBounds.y, displayBounds.y2()-h);
+    }
 
     if (m_target.intersects(gfx::Rect(x, y, w, h))) {
       switch (trycount) {
