--- conflicted
+++ resolved
@@ -1,11 +1,7 @@
 <?xml version="1.0" encoding="utf-8"?>
 <!-- Aseprite -->
 <!-- Copyright (C) 2001-2016 by David Capello -->
-<<<<<<< HEAD
 <gui version="1.2-dev">
-=======
-<gui version="1.1.8-dev">
->>>>>>> bebbd71d
   <!-- Keyboard shortcuts -->
   <keyboard version="1">
 
