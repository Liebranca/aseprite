--- conflicted
+++ resolved
@@ -1,11 +1,6 @@
 // Aseprite Document Library
-<<<<<<< HEAD
-// Copyright (C) 2019  Igara Studio S.A.
+// Copyright (C) 2019-2021  Igara Studio S.A.
 // Copyright (C) 2001-2017  David Capello
-=======
-// Copyright (c) 2021  Igara Studio S.A.
-// Copyright (c) 2001-2017 David Capello
->>>>>>> 613cd38d
 //
 // This file is released under the terms of the MIT license.
 // Read LICENSE.txt for more information.
@@ -24,11 +19,13 @@
 
   class Remap {
   public:
-<<<<<<< HEAD
-    static const int kNoMap = -1;
-=======
+    // Unused is like a "no map" operation, we don't want to remap
+    // this entry.
     constexpr static const int kUnused = -1;
->>>>>>> 613cd38d
+
+    // NoTile is to specify that we want to remap a tile to the
+    // doc::notile value.
+    constexpr static const int kNoTile = -2;
 
     Remap(int entries = 1) : m_map(entries, 0) { }
 
@@ -39,17 +36,18 @@
     // Maps input "fromIndex" value, to "toIndex" output.
     void map(int fromIndex, int toIndex) {
       ASSERT(fromIndex >= 0 && fromIndex < size());
-      // toIndex = kNoMap means (there is no remap for this value, useful
-      // to ignore this entry when we invert the map)
-      ASSERT((toIndex == kNoMap) ||
-             (toIndex >= 0 && toIndex < size()));
-
+      ASSERT(toIndex >= 0 && toIndex < size());
       m_map[fromIndex] = toIndex;
     }
 
     void unused(int i) {
       ASSERT(i >= 0 && i < size());
       m_map[i] = kUnused;
+    }
+
+    void notile(int i) {
+      ASSERT(i >= 0 && i < size());
+      m_map[i] = kNoTile;
     }
 
     int operator[](int index) const {
