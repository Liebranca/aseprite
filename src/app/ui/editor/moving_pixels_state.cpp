// Aseprite
// Copyright (C) 2019-2022  Igara Studio S.A.
// Copyright (C) 2001-2018  David Capello
//
// This program is distributed under the terms of
// the End-User License Agreement for Aseprite.

#define MOVPIXS_TRACE(...) // TRACE(__VA_ARGS__)

#ifdef HAVE_CONFIG_H
#include "config.h"
#endif

#include "app/ui/editor/moving_pixels_state.h"

#include "app/app.h"
#include "app/color_utils.h"
#include "app/commands/cmd_flip.h"
#include "app/commands/cmd_move_mask.h"
#include "app/commands/cmd_rotate.h"
#include "app/commands/command.h"
#include "app/commands/commands.h"
#include "app/commands/move_thing.h"
#include "app/console.h"
#include "app/modules/gui.h"
#include "app/pref/preferences.h"
#include "app/tools/ink.h"
#include "app/tools/tool.h"
#include "app/transformation.h"
#include "app/ui/context_bar.h"
#include "app/ui/editor/editor.h"
#include "app/ui/editor/editor_customization_delegate.h"
#include "app/ui/editor/pixels_movement.h"
#include "app/ui/editor/standby_state.h"
#include "app/ui/editor/transform_handles.h"
#include "app/ui/keyboard_shortcuts.h"
#include "app/ui/main_window.h"
#include "app/ui/status_bar.h"
#include "app/ui/timeline/timeline.h"
#include "app/ui_context.h"
#include "app/util/clipboard.h"
#include "app/util/layer_utils.h"
#include "base/gcd.h"
#include "base/pi.h"
#include "doc/algorithm/flip_image.h"
#include "doc/mask.h"
#include "doc/sprite.h"
#include "fmt/format.h"
#include "gfx/rect.h"
#include "ui/manager.h"
#include "ui/message.h"
#include "ui/system.h"
#include "ui/view.h"

#include <cstring>

namespace app {

using namespace ui;

MovingPixelsState::MovingPixelsState(Editor* editor,
                                     MouseMessage* msg,
                                     PixelsMovementPtr pixelsMovement,
                                     HandleType handle)
  : m_pixelsMovement(pixelsMovement)
  , m_delayedMouseMove(this, editor, 5)
  , m_editor(editor)
  , m_observingEditor(false)
  , m_discarded(false)
  , m_renderTimer(50)
{
  m_pixelsMovement->setDelegate(this);

  // MovingPixelsState needs a selection tool to avoid problems
  // sharing the extra cel between the drawing cursor preview and the
  // pixels movement/transformation preview.
  //ASSERT(!editor->getCurrentEditorInk()->isSelection());

  UIContext* context = UIContext::instance();

  if (handle != NoHandle) {
    gfx::Point pt = editor->screenToEditor(msg->position());
    m_pixelsMovement->catchImage(gfx::PointF(pt), handle);

    editor->captureMouse();
  }

  // Setup transparent mode/mask color
  if (Preferences::instance().selection.autoOpaque()) {
    Preferences::instance().selection.opaque(
      editor->layer()->isBackground());
  }
  onTransparentColorChange();

  m_renderTimer.Tick.connect([this]{ onRenderTimer(); });

  // Hook BeforeCommandExecution signal so we know if the user wants
  // to execute other command, so we can drop pixels.
  m_ctxConn =
    context->BeforeCommandExecution.connect(&MovingPixelsState::onBeforeCommandExecution, this);

  // Listen to any change to the transparent color from the ContextBar.
  m_opaqueConn =
    Preferences::instance().selection.opaque.AfterChange.connect(
      [this]{ onTransparentColorChange(); });
  m_transparentConn =
    Preferences::instance().selection.transparentColor.AfterChange.connect(
      [this]{ onTransparentColorChange(); });

  // Add the current editor as filter for key message of the manager
  // so we can catch the Enter key, and avoid to execute the
  // PlayAnimation command.
  m_editor->manager()->addMessageFilter(kKeyDownMessage, m_editor);
  m_editor->manager()->addMessageFilter(kKeyUpMessage, m_editor);
  m_editor->add_observer(this);
  m_observingEditor = true;

  ContextBar* contextBar = App::instance()->contextBar();
  contextBar->updateForMovingPixels(getTransformation(editor));
  contextBar->add_observer(this);

  App::instance()->mainWindow()->getTimeline()->add_observer(this);
}

MovingPixelsState::~MovingPixelsState()
{
  App::instance()->mainWindow()->getTimeline()->remove_observer(this);

  ContextBar* contextBar = App::instance()->contextBar();
  contextBar->remove_observer(this);
  contextBar->updateForActiveTool();

  removePixelsMovement();
  removeAsEditorObserver();
  m_renderTimer.stop();

  m_editor->manager()->removeMessageFilter(kKeyDownMessage, m_editor);
  m_editor->manager()->removeMessageFilter(kKeyUpMessage, m_editor);

  m_editor->document()->generateMaskBoundaries();
}

void MovingPixelsState::translate(const gfx::PointF& delta)
{
  if (m_pixelsMovement->isDragging())
    m_pixelsMovement->dropImageTemporarily();

  m_pixelsMovement->catchImageAgain(gfx::PointF(0, 0), MovePixelsHandle);
  m_pixelsMovement->moveImage(delta, PixelsMovement::NormalMovement);
  m_pixelsMovement->dropImageTemporarily();
  m_editor->updateStatusBar();
}

void MovingPixelsState::rotate(double angle)
{
  m_pixelsMovement->rotate(angle);
  m_editor->updateStatusBar();
}

void MovingPixelsState::flip(doc::algorithm::FlipType flipType)
{
  m_pixelsMovement->flipImage(flipType);
  m_editor->updateStatusBar();
}

void MovingPixelsState::shift(int dx, int dy)
{
  m_pixelsMovement->shift(dx, dy);
  m_editor->updateStatusBar();
}

void MovingPixelsState::updateTransformation(const Transformation& t)
{
  m_pixelsMovement->setTransformation(t);
  m_editor->updateStatusBar();
}

void MovingPixelsState::onEnterState(Editor* editor)
{
  StandbyState::onEnterState(editor);

  update_screen_for_document(editor->document());
}

void MovingPixelsState::onEditorGotFocus(Editor* editor)
{
  ContextBar* contextBar = App::instance()->contextBar();
  // Make the DropPixelsField widget visible again in the ContextBar
  // when we are back to an editor in MovingPixelsState. Without this
  // we would see the SelectionModeField instead which doesn't make
  // sense on MovingPixelsState).
  contextBar->updateForMovingPixels(getTransformation(editor));
}

EditorState::LeaveAction MovingPixelsState::onLeaveState(Editor* editor, EditorState* newState)
{
  MOVPIXS_TRACE("MOVPIXS: onLeaveState\n");

  ASSERT(m_pixelsMovement);
  ASSERT(editor == m_editor);

  onRenderTimer();

  // If we are changing to another state, we've to drop the image.
  if (m_pixelsMovement->isDragging())
    m_pixelsMovement->dropImageTemporarily();

  // Drop pixels if we are changing to a non-temporary state (a
  // temporary state is something like ScrollingState).
  if (!newState || !newState->isTemporalState()) {
    if (!m_discarded) {
      try {
        m_pixelsMovement->dropImage();
      }
      catch (const LockedDocException& ex) {
        // This is one of the worst possible scenarios. We want to
        // drop pixels because we're leaving this state (e.g. the user
        // changed the current frame/layer, so we came from
        // onBeforeFrameChanged) and we weren't able to drop those
        // pixels.
        //
        // TODO this problem should be caught before we reach this
        // state, or this problem should cancel the frame/layer
        // change.
        Console::showException(ex);
      }
    }

    editor->document()->resetTransformation();

    removePixelsMovement();

    editor->releaseMouse();

    // Redraw the document without the transformation handles.
    editor->document()->notifyGeneralUpdate();

    return DiscardState;
  }
  else {
    editor->releaseMouse();
    return KeepState;
  }
}

void MovingPixelsState::onActiveToolChange(Editor* editor, tools::Tool* tool)
{
  ASSERT(m_pixelsMovement);
  ASSERT(editor == m_editor);

  // If the user changed the tool when he/she is moving pixels,
  // we have to drop the pixels only if the new tool is not selection...
  if (m_pixelsMovement) {
    // We don't want to drop pixels in case the user change the tool
    // for scrolling/zooming/picking colors.
    if ((!tool->getInk(0)->isSelection() ||
         !tool->getInk(1)->isSelection()) &&
        (!tool->getInk(0)->isScrollMovement() ||
         !tool->getInk(1)->isScrollMovement()) &&
        (!tool->getInk(0)->isZoom() ||
         !tool->getInk(1)->isZoom()) &&
        (!tool->getInk(0)->isEyedropper() ||
         !tool->getInk(1)->isEyedropper())) {
      // We have to drop pixels
      dropPixels();
    }
    // If we've temporarily gone to a non-selection tool and now we're
    // back, we've just to update the context bar to show the "moving
    // pixels" controls (e.g. OK/Cancel movement buttons).
    else if (tool->getInk(0)->isSelection() ||
             tool->getInk(1)->isSelection()) {
      ContextBar* contextBar = App::instance()->contextBar();
      contextBar->updateForMovingPixels(getTransformation(editor));
    }
  }
}

bool MovingPixelsState::onMouseDown(Editor* editor, MouseMessage* msg)
{
  ASSERT(m_pixelsMovement);
  ASSERT(editor == m_editor);

  m_delayedMouseMove.onMouseDown(msg);

  // Set this editor as the active one and setup the ContextBar for
  // moving pixels. This is needed in case that the user is working
  // with a couple of Editors, in one is moving pixels and the other
  // one not.
  UIContext* ctx = UIContext::instance();
  ctx->setActiveView(editor->getDocView());

  ContextBar* contextBar = App::instance()->contextBar();
  contextBar->updateForMovingPixels(getTransformation(editor));

  // Start scroll loop
  if (editor->checkForScroll(msg) ||
      editor->checkForZoom(msg))
    return true;

  // Call the eyedropper command
  tools::Ink* clickedInk = editor->getCurrentEditorInk();
  if (clickedInk->isEyedropper()) {
    callEyedropper(editor, msg);
    return true;
  }

  Decorator* decorator = static_cast<Decorator*>(editor->decorator());
  Doc* document = editor->document();

  // Transform selected pixels
  if (document->isMaskVisible() &&
      decorator->getTransformHandles(editor) &&
      (!Preferences::instance().selection.modifiersDisableHandles() ||
       msg->modifiers() == kKeyNoneModifier)) {
    TransformHandles* transfHandles = decorator->getTransformHandles(editor);

    // Get the handle covered by the mouse.
    HandleType handle = transfHandles->getHandleAtPoint(editor,
                                                        msg->position(),
                                                        getTransformation(editor));

    if (handle != NoHandle) {
      if (layer_is_locked(editor))
        return true;

      // Re-catch the image
      gfx::Point pt = editor->screenToEditor(msg->position());
      m_pixelsMovement->catchImageAgain(gfx::PointF(pt), handle);

      editor->captureMouse();
      return true;
    }
  }

  // Start "moving pixels" loop. Here we check only for left-click as
  // right-click can be used to deselect/subtract selection, so we
  // should drop the selection in this later case.
  if (editor->isInsideSelection() && msg->left()) {
    if (layer_is_locked(editor))
      return true;

    // In case that the user is pressing the copy-selection keyboard shortcut.
    EditorCustomizationDelegate* customization = editor->getCustomizationDelegate();
    if ((customization) &&
        int(customization->getPressedKeyAction(KeyContext::TranslatingSelection) & KeyAction::CopySelection)) {
      // Stamp the pixels to create the copy.
      m_pixelsMovement->stampImage();
    }

    // Re-catch the image
    m_pixelsMovement->catchImageAgain(
      editor->screenToEditorF(msg->position()), MovePixelsHandle);

    editor->captureMouse();
    return true;
  }
  // End "moving pixels" loop
  else {
    // Drop pixels (e.g. to start drawing)
    dropPixels();
  }

  // Use StandbyState implementation
  return StandbyState::onMouseDown(editor, msg);
}

bool MovingPixelsState::onMouseUp(Editor* editor, MouseMessage* msg)
{
  ASSERT(m_pixelsMovement);
  ASSERT(editor == m_editor);

  m_delayedMouseMove.onMouseUp(msg);

  // Drop the image temporarily in this location (where the user releases the mouse)
  m_pixelsMovement->dropImageTemporarily();

  // Redraw the new pivot location.
  editor->invalidate();

  editor->releaseMouse();
  return true;
}

bool MovingPixelsState::onMouseMove(Editor* editor, MouseMessage* msg)
{
  ASSERT(m_pixelsMovement);
  ASSERT(editor == m_editor);

  // If there is a button pressed
  if (m_pixelsMovement->isDragging()) {
<<<<<<< HEAD
    // Auto-scroll
    gfx::Point mousePos = editor->autoScroll(msg, AutoScroll::MouseDir);

    // Get the position of the mouse in the sprite
    gfx::PointF spritePos = editor->screenToEditorF(mousePos);

    // Get the customization for the pixels movement (snap to grid, angle snap, etc.).
    KeyContext keyContext = KeyContext::Normal;
    switch (m_pixelsMovement->handle()) {
      case MovePixelsHandle:
        keyContext = KeyContext::TranslatingSelection;
        break;
      case ScaleNWHandle:
      case ScaleNHandle:
      case ScaleNEHandle:
      case ScaleWHandle:
      case ScaleEHandle:
      case ScaleSWHandle:
      case ScaleSHandle:
      case ScaleSEHandle:
        keyContext = KeyContext::ScalingSelection;
        break;
      case RotateNWHandle:
      case RotateNEHandle:
      case RotateSWHandle:
      case RotateSEHandle:
        keyContext = KeyContext::RotatingSelection;
        break;
      case SkewNHandle:
      case SkewWHandle:
      case SkewEHandle:
      case SkewSHandle:
        keyContext = KeyContext::ScalingSelection;
        break;
    }
=======
    if (m_delayedMouseMove.onMouseMove(msg))
      m_renderTimer.start();
    return true;
  }
>>>>>>> 26c1a94b

  // Use StandbyState implementation
  return StandbyState::onMouseMove(editor, msg);
}

void MovingPixelsState::onCommitMouseMove(Editor* editor,
                                          const gfx::Point& spritePos)
{
  m_pixelsMovement->setFastMode(true);

  // Get the customization for the pixels movement (snap to grid, angle snap, etc.).
  KeyContext keyContext = KeyContext::Normal;
  switch (m_pixelsMovement->handle()) {
    case MovePixelsHandle:
      keyContext = KeyContext::TranslatingSelection;
      break;
    case ScaleNWHandle:
    case ScaleNHandle:
    case ScaleNEHandle:
    case ScaleWHandle:
    case ScaleEHandle:
    case ScaleSWHandle:
    case ScaleSHandle:
    case ScaleSEHandle:
      keyContext = KeyContext::ScalingSelection;
      break;
    case RotateNWHandle:
    case RotateNHandle:
    case RotateNEHandle:
    case RotateWHandle:
    case RotateEHandle:
    case RotateSWHandle:
    case RotateSHandle:
    case RotateSEHandle:
      keyContext = KeyContext::RotatingSelection;
      break;
  }

  PixelsMovement::MoveModifier moveModifier = PixelsMovement::NormalMovement;
  KeyAction action = m_editor->getCustomizationDelegate()
    ->getPressedKeyAction(keyContext);

  if (int(action & KeyAction::SnapToGrid))
    moveModifier |= PixelsMovement::SnapToGridMovement;

  if (int(action & KeyAction::AngleSnap))
    moveModifier |= PixelsMovement::AngleSnapMovement;

<<<<<<< HEAD
    if (int(action & KeyAction::FineControl))
      moveModifier |= PixelsMovement::FineControl;

    m_renderTimer.start();
    m_pixelsMovement->setFastMode(true);

    // Invalidate handles
    Decorator* decorator = static_cast<Decorator*>(editor->decorator());
    TransformHandles* transfHandles = decorator->getTransformHandles(editor);
    const Transformation& transformation = m_pixelsMovement->getTransformation();
    transfHandles->invalidateHandles(editor, transformation);
=======
  if (int(action & KeyAction::MaintainAspectRatio))
    moveModifier |= PixelsMovement::MaintainAspectRatioMovement;
>>>>>>> 26c1a94b

  if (int(action & KeyAction::ScaleFromCenter))
    moveModifier |= PixelsMovement::ScaleFromPivot;

<<<<<<< HEAD
    // Update context bar and status bar
    ContextBar* contextBar = App::instance()->contextBar();
    contextBar->updateForMovingPixels(transformation);

    editor->updateStatusBar();
    return true;
  }
=======
  if (int(action & KeyAction::LockAxis))
    moveModifier |= PixelsMovement::LockAxisMovement;
>>>>>>> 26c1a94b

  // Invalidate handles
  Decorator* decorator = static_cast<Decorator*>(m_editor->decorator());
  TransformHandles* transfHandles = decorator->getTransformHandles(m_editor);
  transfHandles->invalidateHandles(m_editor, m_pixelsMovement->getTransformation());

  // Drag the image to that position
  m_pixelsMovement->moveImage(spritePos, moveModifier);

  m_editor->updateStatusBar();
}

bool MovingPixelsState::onSetCursor(Editor* editor, const gfx::Point& mouseScreenPos)
{
  ASSERT(m_pixelsMovement);
  ASSERT(editor == m_editor);

  // Move selection
  if (m_pixelsMovement->isDragging()) {
    editor->showMouseCursor(kMoveCursor);
    return true;
  }

  // Use StandbyState implementation
  return StandbyState::onSetCursor(editor, mouseScreenPos);
}

bool MovingPixelsState::onKeyDown(Editor* editor, KeyMessage* msg)
{
  ASSERT(m_pixelsMovement);
  if (!isActiveEditor())
    return false;
  ASSERT(editor == m_editor);

  if (msg->scancode() == kKeyEnter || // TODO make this key customizable
      msg->scancode() == kKeyEnterPad ||
      msg->scancode() == kKeyEsc) {
    dropPixels();

    // The escape key drop pixels and deselect the mask.
    if (msg->scancode() == kKeyEsc) { // TODO make this key customizable
      Command* cmd = Commands::instance()->byId(CommandId::DeselectMask());
      UIContext::instance()->executeCommandFromMenuOrShortcut(cmd);
    }

    return true;
  }

  // Use StandbyState implementation
  return StandbyState::onKeyDown(editor, msg);
}

bool MovingPixelsState::onKeyUp(Editor* editor, KeyMessage* msg)
{
  ASSERT(m_pixelsMovement);
  if (!isActiveEditor())
    return false;
  ASSERT(editor == m_editor);

  // Use StandbyState implementation
  return StandbyState::onKeyUp(editor, msg);
}

bool MovingPixelsState::onUpdateStatusBar(Editor* editor)
{
  MOVPIXS_TRACE("MOVPIXS: onUpdateStatusBar (%p)\n", m_pixelsMovement.get());

  ASSERT(m_pixelsMovement);
  ASSERT(editor == m_editor);

  // We've received a crash report where this is nullptr when
  // MovingPixelsState::onLeaveState() generates a general update
  // notification (notifyGeneralUpdate()) just after the
  // m_pixelsMovement is deleted with removePixelsMovement(). The
  // general update signals a scroll update in the view which will ask
  // for the status bar content again (Editor::notifyScrollChanged).
  //
  // We weren't able to reproduce this scenario anyway (which should
  // be visible with the ASSERT() above).
  if (!m_pixelsMovement)
    return false;

  const Transformation& transform(getTransformation(editor));
  gfx::Size imageSize = m_pixelsMovement->getInitialImageSize();

  int w = int(transform.bounds().w);
  int h = int(transform.bounds().h);
  int gcd = base::gcd(w, h);
  StatusBar::instance()->setStatusText(
    100,
    fmt::format(
      ":pos: {} {} :size: {:3d} {:3d} :selsize: {} {} [{:.02f}% {:.02f}%] :angle: {:.1f} :aspect_ratio: {}:{}",
      int(transform.bounds().x),
      int(transform.bounds().y),
      imageSize.w,
      imageSize.h,
      w,
      h,
      (double)w*100.0/imageSize.w,
      (double)h*100.0/imageSize.h,
      180.0 * transform.angle() / PI,
      w/gcd,
      h/gcd));

  return true;
}

bool MovingPixelsState::acceptQuickTool(tools::Tool* tool)
{
  return
    (!m_pixelsMovement ||
     tool->getInk(0)->isSelection() ||
     tool->getInk(0)->isEyedropper() ||
     tool->getInk(0)->isScrollMovement() ||
     tool->getInk(0)->isZoom());
}

// Before executing any command, we drop the pixels (go back to standby).
void MovingPixelsState::onBeforeCommandExecution(CommandExecutionEvent& ev)
{
  Command* command = ev.command();

  MOVPIXS_TRACE("MOVPIXS: onBeforeCommandExecution %s\n", command->id().c_str());

  // If the command is for other editor, we don't drop pixels.
  if (!isActiveEditor())
    return;

  if (layer_is_locked(m_editor) &&
      (command->id() == CommandId::Flip() ||
      command->id() == CommandId::Cut() ||
      command->id() == CommandId::Clear() ||
      command->id() == CommandId::Rotate())) {
    ev.cancel();
    return;
  }

  // We don't need to drop the pixels if a MoveMaskCommand of Content is executed.
  if (auto moveMaskCmd = dynamic_cast<MoveMaskCommand*>(command)) {
    if (moveMaskCmd->getTarget() == MoveMaskCommand::Content) {
      if (layer_is_locked(m_editor)) {
        ev.cancel();
        return;
      }
      gfx::Point delta = moveMaskCmd->getMoveThing().getDelta(UIContext::instance());
      // Verify Shift condition of the MoveMaskCommand (i.e. wrap = true)
      if (moveMaskCmd->isWrap()) {
        m_pixelsMovement->shift(delta.x, delta.y);
      }
      else {
        translate(gfx::PointF(delta));
      }
      // We've processed the selection content movement right here.
      ev.cancel();
      return;
    }
  }
  // Don't drop pixels if the user zooms/scrolls/picks a color
  // using commands.
  else if ((command->id() == CommandId::Zoom()) ||
           (command->id() == CommandId::Scroll()) ||
           (command->id() == CommandId::Eyedropper()) ||
           // DiscardBrush is used by Eyedropper command
           (command->id() == CommandId::DiscardBrush())) {
    // Do not drop pixels
    return;
  }
  // Intercept the "Cut" or "Copy" command to handle them locally
  // with the current m_pixelsMovement data.
  else if (command->id() == CommandId::Cut() ||
           command->id() == CommandId::Copy() ||
           command->id() == CommandId::Clear()) {
    // Copy the floating image to the clipboard on Cut/Copy.
    if (command->id() != CommandId::Clear()) {
      Doc* document = m_editor->document();
      std::unique_ptr<Image> floatingImage;
      std::unique_ptr<Mask> floatingMask;
      m_pixelsMovement->getDraggedImageCopy(floatingImage, floatingMask);

      if (floatingImage->isTilemap()) {
        Site site = m_editor->getSite();
        ASSERT(site.tileset());
        Clipboard::instance()->
          copyTilemap(floatingImage.get(),
                      floatingMask.get(),
                      document->sprite()->palette(m_editor->frame()),
                      site.tileset());
      }
      else {
        Clipboard::instance()->
          copyImage(floatingImage.get(),
                    floatingMask.get(),
                    document->sprite()->palette(m_editor->frame()));
      }
    }

    // Clear floating pixels on Cut/Clear.
    if (command->id() != CommandId::Copy()) {
      m_pixelsMovement->trim();

      // Should we keep the mask after an Edit > Clear command?
      auto keepMask = PixelsMovement::DontKeepMask;
      if (command->id() == CommandId::Clear() &&
          Preferences::instance().selection.keepSelectionAfterClear()) {
        keepMask = PixelsMovement::KeepMask;
      }

      // Discard the dragged image.
      m_pixelsMovement->discardImage(PixelsMovement::CommitChanges, keepMask);
      m_discarded = true;

      // Quit from MovingPixelsState, back to standby.
      m_editor->backToPreviousState();
    }

    // Cancel the command, we've simulated it.
    ev.cancel();
    return;
  }
  // Flip Horizontally/Vertically commands are handled manually to
  // avoid dropping the floating region of pixels.
  else if (command->id() == CommandId::Flip()) {
    if (auto flipCommand = dynamic_cast<FlipCommand*>(command)) {
      this->flip(flipCommand->getFlipType());

      ev.cancel();
      return;
    }
  }
  // Rotate is quite simple, we can add the angle to the current transformation.
  else if (command->id() == CommandId::Rotate()) {
    if (auto rotate = dynamic_cast<RotateCommand*>(command)) {
      if (rotate->flipMask()) {
        this->rotate(rotate->angle());

        ev.cancel();
        return;
      }
    }
  }
  // We can use previous/next frames while transforming the selection
  // to switch between frames
  else if (command->id() == CommandId::GotoPreviousFrame() ||
           command->id() == CommandId::GotoPreviousFrameWithSameTag()) {
    if (m_pixelsMovement->gotoFrame(-1)) {
      ev.cancel();
      return;
    }
  }
  else if (command->id() == CommandId::GotoNextFrame() ||
           command->id() == CommandId::GotoNextFrameWithSameTag()) {
    if (m_pixelsMovement->gotoFrame(+1)) {
      ev.cancel();
      return;
    }
  }

  if (m_pixelsMovement)
    dropPixels();
}

void MovingPixelsState::onDestroyEditor(Editor* editor)
{
  // TODO we should call ~MovingPixelsState(), we should delete the
  //      whole "m_statesHistory" when an editor is deleted.
  removeAsEditorObserver();
}

void MovingPixelsState::onBeforeFrameChanged(Editor* editor)
{
  if (!isActiveDocument())
    return;

  if (m_pixelsMovement &&
      !m_pixelsMovement->canHandleFrameChange()) {
    dropPixels();
  }
}

void MovingPixelsState::onBeforeLayerChanged(Editor* editor)
{
  if (!isActiveDocument())
    return;

  if (m_pixelsMovement)
    dropPixels();
}

void MovingPixelsState::onBeforeRangeChanged(Timeline* timeline)
{
  if (!isActiveDocument())
    return;

  if (m_pixelsMovement)
    dropPixels();
}

void MovingPixelsState::onTransparentColorChange()
{
  ASSERT(m_pixelsMovement);

  bool opaque = Preferences::instance().selection.opaque();
  setTransparentColor(
    opaque,
    opaque ?
      app::Color::fromMask():
      Preferences::instance().selection.transparentColor());
}

void MovingPixelsState::onRenderTimer()
{
  m_pixelsMovement->setFastMode(false);
  m_renderTimer.stop();
}

void MovingPixelsState::onDropPixels(ContextBarObserver::DropAction action)
{
  if (!isActiveEditor())
    return;

  switch (action) {

    case ContextBarObserver::DropPixels:
      dropPixels();
      break;

    case ContextBarObserver::CancelDrag:
      m_pixelsMovement->discardImage(PixelsMovement::DontCommitChanges);
      m_discarded = true;

      // Quit from MovingPixelsState, back to standby.
      m_editor->backToPreviousState();
      break;
  }
}

void MovingPixelsState::onPivotChange()
{
  ContextBar* contextBar = App::instance()->contextBar();
  contextBar->updateForMovingPixels(getTransformation(m_editor));
}

void MovingPixelsState::setTransparentColor(bool opaque, const app::Color& color)
{
  ASSERT(m_pixelsMovement);

  Layer* layer = m_editor->layer();
  ASSERT(layer);

  try {
    m_pixelsMovement->setMaskColor(
      opaque, color_utils::color_for_target_mask(color, ColorTarget(layer)));
  }
  catch (const LockedDocException& ex) {
    Console::showException(ex);
  }
}

void MovingPixelsState::dropPixels()
{
  MOVPIXS_TRACE("MOVPIXS: dropPixels\n");

  // Just change to default state (StandbyState generally). We'll
  // receive an onLeaveState() event after this call.
  m_editor->backToPreviousState();
}

Transformation MovingPixelsState::getTransformation(Editor* editor)
{
  // m_pixelsMovement can be null in the final onMouseDown(), after we
  // called dropPixels() and we're just going to the previous state.
  if (m_pixelsMovement)
    return m_pixelsMovement->getTransformation();
  else
    return StandbyState::getTransformation(editor);
}

bool MovingPixelsState::isActiveDocument() const
{
  Doc* doc = UIContext::instance()->activeDocument();
  return (m_editor->document() == doc);
}

bool MovingPixelsState::isActiveEditor() const
{
  Editor* targetEditor = UIContext::instance()->activeEditor();
  return (targetEditor == m_editor);
}

void MovingPixelsState::removeAsEditorObserver()
{
  if (m_observingEditor) {
    m_observingEditor = false;
    m_editor->remove_observer(this);
  }
}

void MovingPixelsState::removePixelsMovement()
{
  m_pixelsMovement.reset();
  m_ctxConn.disconnect();
  m_opaqueConn.disconnect();
  m_transparentConn.disconnect();
}

} // namespace app<|MERGE_RESOLUTION|>--- conflicted
+++ resolved
@@ -388,55 +388,17 @@
 
   // If there is a button pressed
   if (m_pixelsMovement->isDragging()) {
-<<<<<<< HEAD
-    // Auto-scroll
-    gfx::Point mousePos = editor->autoScroll(msg, AutoScroll::MouseDir);
-
-    // Get the position of the mouse in the sprite
-    gfx::PointF spritePos = editor->screenToEditorF(mousePos);
-
-    // Get the customization for the pixels movement (snap to grid, angle snap, etc.).
-    KeyContext keyContext = KeyContext::Normal;
-    switch (m_pixelsMovement->handle()) {
-      case MovePixelsHandle:
-        keyContext = KeyContext::TranslatingSelection;
-        break;
-      case ScaleNWHandle:
-      case ScaleNHandle:
-      case ScaleNEHandle:
-      case ScaleWHandle:
-      case ScaleEHandle:
-      case ScaleSWHandle:
-      case ScaleSHandle:
-      case ScaleSEHandle:
-        keyContext = KeyContext::ScalingSelection;
-        break;
-      case RotateNWHandle:
-      case RotateNEHandle:
-      case RotateSWHandle:
-      case RotateSEHandle:
-        keyContext = KeyContext::RotatingSelection;
-        break;
-      case SkewNHandle:
-      case SkewWHandle:
-      case SkewEHandle:
-      case SkewSHandle:
-        keyContext = KeyContext::ScalingSelection;
-        break;
-    }
-=======
     if (m_delayedMouseMove.onMouseMove(msg))
       m_renderTimer.start();
     return true;
   }
->>>>>>> 26c1a94b
 
   // Use StandbyState implementation
   return StandbyState::onMouseMove(editor, msg);
 }
 
 void MovingPixelsState::onCommitMouseMove(Editor* editor,
-                                          const gfx::Point& spritePos)
+                                          const gfx::PointF& spritePos)
 {
   m_pixelsMovement->setFastMode(true);
 
@@ -457,15 +419,17 @@
       keyContext = KeyContext::ScalingSelection;
       break;
     case RotateNWHandle:
-    case RotateNHandle:
     case RotateNEHandle:
-    case RotateWHandle:
-    case RotateEHandle:
     case RotateSWHandle:
-    case RotateSHandle:
     case RotateSEHandle:
       keyContext = KeyContext::RotatingSelection;
       break;
+    case SkewNHandle:
+    case SkewWHandle:
+    case SkewEHandle:
+    case SkewSHandle:
+      keyContext = KeyContext::ScalingSelection;
+      break;
   }
 
   PixelsMovement::MoveModifier moveModifier = PixelsMovement::NormalMovement;
@@ -478,46 +442,30 @@
   if (int(action & KeyAction::AngleSnap))
     moveModifier |= PixelsMovement::AngleSnapMovement;
 
-<<<<<<< HEAD
-    if (int(action & KeyAction::FineControl))
-      moveModifier |= PixelsMovement::FineControl;
-
-    m_renderTimer.start();
-    m_pixelsMovement->setFastMode(true);
-
-    // Invalidate handles
-    Decorator* decorator = static_cast<Decorator*>(editor->decorator());
-    TransformHandles* transfHandles = decorator->getTransformHandles(editor);
-    const Transformation& transformation = m_pixelsMovement->getTransformation();
-    transfHandles->invalidateHandles(editor, transformation);
-=======
   if (int(action & KeyAction::MaintainAspectRatio))
     moveModifier |= PixelsMovement::MaintainAspectRatioMovement;
->>>>>>> 26c1a94b
 
   if (int(action & KeyAction::ScaleFromCenter))
     moveModifier |= PixelsMovement::ScaleFromPivot;
 
-<<<<<<< HEAD
-    // Update context bar and status bar
-    ContextBar* contextBar = App::instance()->contextBar();
-    contextBar->updateForMovingPixels(transformation);
-
-    editor->updateStatusBar();
-    return true;
-  }
-=======
   if (int(action & KeyAction::LockAxis))
     moveModifier |= PixelsMovement::LockAxisMovement;
->>>>>>> 26c1a94b
+
+  if (int(action & KeyAction::FineControl))
+    moveModifier |= PixelsMovement::FineControl;
 
   // Invalidate handles
   Decorator* decorator = static_cast<Decorator*>(m_editor->decorator());
   TransformHandles* transfHandles = decorator->getTransformHandles(m_editor);
-  transfHandles->invalidateHandles(m_editor, m_pixelsMovement->getTransformation());
+  const Transformation& transformation = m_pixelsMovement->getTransformation();
+  transfHandles->invalidateHandles(m_editor, transformation);
 
   // Drag the image to that position
   m_pixelsMovement->moveImage(spritePos, moveModifier);
+
+  // Update context bar and status bar
+  ContextBar* contextBar = App::instance()->contextBar();
+  contextBar->updateForMovingPixels(transformation);
 
   m_editor->updateStatusBar();
 }
